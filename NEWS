$Id$

Approximate change log for AVRDUDE by version.

(For detailed changes, see the version control system logs.)

----------------------------------------------------------------------
Changes since version 6.4:

  * Major changes compared to the previous version:

    - Completely revamped Windows support, including MSVC
    - Started to add CMake (by now, parallel with autoconf/automake)
    - New-architecture devices (AVR8X mega and tiny) can access all
      fuses, and memory display shows meaningful alias names
    - The "safemode" feature has been removed. The major class of
      programmers it has been designed for (lowlevel bitbang
      programmers on parallel or serial ports) virtually doesn't exist
      anymore, and the fuse combination that was covered by it do not
      match the fuses of modern AVR devices anyway.

  * New devices supported:

    - ATtiny828, ATtiny87, ATtiny167, ATtiny48, ATtiny102, ATtiny104
    - LGT8F88P, LGT8F168P, LGT8F328P (fixed names of these parts)
    - ATmeg164A, ATmega169A, ATmega169P, ATmega169PA, ATmega329A,
      ATmega329PA, ATmega3290, ATmega3290A, ATmega3290PA, ATmega649A,
      ATmega649P, ATmega6490A, ATmega6490P, ATmega165, ATmega165A,
      ATmega165P, ATmega165PA, ATmega325A, ATmega325P, ATmega325PA,
      ATmega645A, ATmega645P, ATmega3250A, ATmega3250P, ATmega3250PA,
      ATmega6450A, ATmega6450P
    - ATmega48A/48PA/88A/88PA/168A/168PA, ATmega164A/644A/644PA,
      ATmega16A/32A/64A/128A, ATtiny13A, ATtiny24A/44A/84A,
      ATtiny261A/461A/861A, ATtiny828R, ATtiny2313A, ATtiny1634R
    - ATtiny3224, ATtiny3226 and ATtiny3227
    - AVR16DD14/20/28/32, AVR32DD14/20/28/32 and AVR64DD14/20/28/32
    - AVR8EA28/32, AVR16EA28/32/48, AVR32EA28/32/48 and AVR64EA28/32/64


  * New programmers supported:

    - SerialUPDI (UPDI devices connected to serial port with few
      passive parts)
    - PicKit4 / SNAP (now also in ISP and PDI mode)
    - Teensy bootloader (PR #802)
    - Micronucleus bootloader (PR #786)
    - ft232h (generic variant, PR #842)

  * Issues fixed:

    - Curiosity Nano and terminal mode #790 (only the actual bugs
      reported)
    - CMake doesn't correctly handle conditionals in avrdude.conf.in
      #776
    - CMake doesn't detect FreeBSD's libusb-1.0 (compatibility) #775
    - CMake doesn't correctly handle conditionals in avrdude.conf.in
      #776
    - CMake: Recognize more than just bison #785
    - [bug #26007] ATTiny167 not supported #150
    - [bug #47375] ATtiny102/104 descriptions missing in configuration
      file #409
    - No error message when connecting to a not-connected AVRISP mkII
      programmer #813
    - [bug #53180] missing programmer or bad -P option argument
      doesn't result in error message #471
    - ATmega328P reported as lgt8fx328p #812
    - [bug #48004] Dead link for linuxgpio in avrdude description #419
    - Segmentation fault when writing ATtiny104 fuse #823
    - USBasp returns ERANGE for unknown error #848
    - Compiler warnings #856
    - Can't get serialupdi to work #874
    - Rework HID support for Windows #881
    - List of signing keys? #884
    - Pickit4 UPDI is writing at offset 0x4000 into flash instead of 0x0000. #892
<<<<<<< HEAD
=======
    - SerialUPDI programmer can't write to usersig/userrow in terminal mode #889
>>>>>>> 297d8181
    - Signature read command for ATmega165* was wrong (no-id)

  * Pull requests:

    - GitHub Migration #765
    - Update toplevel files. #767
    - GitHub Migration part 2 #768
    - Remove 'windows' folder with giveio.sys driver #769
    - SerialUPDI implementation - release candidate 1 #772
    - Fix typos #777
    - Fix memory leaks #779
    - As promised, documentation for SerialUPDI programmer #782
    - Improve CMake project #783
    - Fix avr_read() for page reads #784
    - Serialupdi manpage #787
    - Add PicKit4 and SNAP programmers #791
    - Use yacc/byacc as an alternative to bison, closes #785 #793
    - Derive program version string from last commit #794
    - Find 'avrdude.conf' based on absolute path to executable #780
    - buspirate: fix -Wtautological-constant-out-of-range-compare #796
    - avrftdi: don't use the deprecated ftdi_usb_purge_buffers routine #792
    - Ignore ctags index file #804
    - term: fix memleakOnRealloc #806
    - Add missing ATtiny targets to avrdude.conf #803
    - Add support for Teensy bootloader #802
    - Conffile clean up #801
    - Fix typos all over the code #807
    - Add MSVC builds and better WinUSB/FTDI support #798
    - buspirate: fix invalidScanfArgType_int warning #808
    - Ignore ac_cfg.h.in~ #810
    - Notify open failure #814
    - Print expected part #817
    - pindefs: conform to the function declaration #818
    - Add support for Micronucleus bootloader #786
    - Remove ac_cfg.h from libavrdude.h #820
    - CMake: enable dynamic-link library for libavrdude #826
    - Fix for TPI fuse write (issue #823) #828
    - Add missing ATmega__5 and ATmega__9 targets to avrdude.conf #809
    - Add missing ATmega and ATtiny targets #832
    - Added missing RTS/DTR management feature to serialupdi
      programmer #811
    - Add missing tinyAVR-2, AVR DD and AVR EA targets #836
    - Add a new programmer ft232h #842
    - Reduce verbosity when setting fuses and uploading programs #845
    - jtagmkii: Reduce the number of sync attempts to 10 + print
      number of attempts #844
    - CMake: add initial support for installing lib and include files #829
    - Add SPI support to USBtiny #816
    - Add more memory sections to read from #815
    - Add a build script for Unix-like systems #849
    - Fix receive buffer implementation in ftdi_syncbb programmer #843
    - CMake: split configuration in two files #852
    - Set number of connection retry attempts for Arduino/STK500
      programmer #854
    - Fix libusb-1.0 error strings #850
    - Assign proper type to msg[] in errstr() #857
    - Fix Arduino retry attempts #855
    - CMake: use CMAKE_CURRENT_BINARY_DIR to locate avrdude.conf #858
    - Remove the "safemode" feature. #859
    - Add support for reading from more memory sections #863
    - Alias keyword #868
    - Add fuse name aliases to avrdude.conf + tweak update.c #869
    - Print JTAG3 clocks after configuration + string formatting #853
    - Tweak programmer info formatting strings #872
    - Remove libhid support in ser_avrdoper.c in favor of libhidapi #882
    - Reduce jtag3 output verbosity #877
    - Fix Curiosity Nano target voltage #878
    - Smallest possible fix for PL2303HX #885
    - Add missing USBtiny derived programmers #873
    - Cleanup of POSIX serial init code #886
    - Avrdude terminal write improvements #880
    - Add userrow and usersig aliases #888
    - For UPDI devices do not add offset when accessing flash. #895
    - Support both userrow and usersig names #893
    - Fix ugly terminal write bug #896
    - Improve terminal read functionality #894

  * Internals:

    - Development moved to Github
    - Addition of "alias" keyword to avrdude.conf.in syntax; used
      for fuse name aliases right now


Version 6.4:

  * Major changes compared to the previous version:

    - libhidapi support (part of patch #8717)
    - use libhidapi as (optional) transport for CMSIS-DAP compliant
      debuggers (JTAGICE3 with firmware 3+, AtmelICE, EDBG, mEDBG)
    - UPDI support added (AVR8X family)
    - TPI support for USBtinyISP
    - TPI support for ft245r
    - TPI support for linuxgpio
    - AVR Doper uses libhidapi rather than raw libusb (patch #9033)
    - -P net:host:port can use IPv6 now (Posix systems only)
    - New configure option: -disable-libusb_1_0
    - extended UPDI device context (> 64 Ki flash)
    - major overhaul of ft245r driver (patch #9327/#9328)
    - some improvements in linuxspi driver
    - Use -B <bitclock> rather than -b <baudrate> for linuxspi driver
    - unused lock byte bits are not masked on read anymore
    - parport support disabled by default; configure with
      --enable-parport to explicitly enable it

  * New devices supported:

    - ATmega328PB
    - AVR8X family, ATtiny1617, ATtiny817, ATtiny202, ATtiny204,
      ATtiny402, ATtiny404, ATtiny406, ATtiny804, ATtiny806,
      ATtiny807, ATtiny1604, ATtiny1606, ATtiny1607, ATtiny212,
      ATtiny214, ATtiny412, ATTiny414, ATtiny416, ATtiny417,
      ATtiny814, ATtiny816, ATtiny1614, ATtiny1616, ATtiny3214,
      ATtiny3216, ATtiny3217, ATmega3208, ATmega3209, ATmega4808,
      ATmega4809
    - ATtiny841, ATtiny441
    - ATmega64M1
    - ATmega324A
    - ATmega808, ATmega809, ATmega1608, ATmega1609, AVR DA, AVR DB
    - LGT8FX88P, LGT8FX168P, LGT8FX328P
    - ATmega324PB
    - ATmega8A

  * New programmers supported:

    - ehajo-isp (commercial version of USBtiny)
    - XplainedPro in UPDI mode
    - XplainedMini in UPDI mode
    - JTAGICE3 in UPDI mode
    - Atmel Powerdebugger in all modes (JTAG, PDI, UPDI, debugWIRE, ISP)
    - linuxspi (direct SPI bus e.g. on Raspberry Pi devices)
    - PICkit4, Snap, PKoB
    - iseavrprog
    - XBeeBoot

  * Bugfixes:
    bug #47550: Linux GPIO broken
    bug #47718: "lfuse reads as" not displayed in verbose mode - SOLUTION
    bug #48084: Avoid compiled-in timestamp for reproducible release builds
    bug #47376: ATtiny841 description missing in configuration file
    bug #49455: support for tiny441
    bug #57428: document when 'arduino' or 'wiring' should be used, and -D requirement of latter
    bug #58095: error setting efuse on atmega328pb variant
    bug #51409: Can't program EFUSE on ATmega32M1
    bug #60753: Patch #1436 breaks multiple programmer/device combinations on MacOS BigSur
    bug #59525: Bogus error message because Copy/Paste typo in stk500.c
    bug #58078: [PATCH] buspirate: remove compound literals (fixes GCC>=9)
    bug #57453: [PATCH] fix reference to nonexistant -m option by changing to -U
    bug #59227: Add new part. How does one get a part added to the CONF file?
    bug #55009: no efuses for m164a/pa
    bug #55734: USBtiny programming of ATmega328p broken by Patch #9278
    bug #58495: Add atmega324pb support to avrdude.conf.in
    bug #60863: avrftdi programming error probably caused by multiple, consecutive empty pages
    bug #50517: Reading fails if "immediate mode" for output file format is selected - fileio: invalid operation=1
    bug #50630: Erase Cycle Counter options ( -y -Y n ) should be removed from usage Message
    bug #48767: ser_drain() for TCP on Windows doesn't work
    bug #46759: avrdude 6.1 -> 6.2 regression: lock byte verification error
    bug #58440: linuxgpio PIN limit too low
    bug #55462: wrong programmer id check in jtag3_getsync() and jtag3_close()
    bug #58994: VPP PWM still enabled at the end of programming process
    bug #57338: if safemode has to change fuses avrdude should exit with non-zero exit code
    bug #60575: Permission denied on macOS Big Sur

  * Patches:
    patch #9482: Add support for UPDI and AVR8X
    patch #9508: Add PowerDebugger and XPlained Mini in UPDI mode
    patch #9507: Fix UPDI chip erase
    patch #9506: Script to create device configuration stub from Atmel
                 ATDF files
    patch #9423: Support ATtiny841 and ATtiny441
    patch #9530: Update URL to Ladyada's USBtinyISP page.
    patch #9317: Support atmega64m1 as part
    patch #9222: Enable silent build
    patch #8924: Enable TPI for usbtiny
    patch #9033: avrdoper backend uses libhidapi instead of libusb
    patch #8580: FT245r support to select device by serial number
    patch #8910: ATxmega32c4 and ATxmega16c4 have wrong signatures
    patch #8219: Fix boot_start for xmega devices on jtagmkII
    patch #9185: Add extended_param to usbasp.c - erasing
    patch #8311: Add IPv6 support to the -Pnet:host:port option
    patch #9542: Correct "usersig" on avr8x devices
    patch #8128: Added new option to configure.ac script
    patch #8444: Proposal for modifications in -B and -U command options managment (partially)
    patch #9735: spelling error fix: psuedo -> pseudo
    patch #9893: [PATCH] Reader reads ftdi handle after main thread close it
    patch #9819: Address several leaks in SVN rev 1429
    patch #9820: Fix some out-of-bounds/uninitialized issues
    patch #9818: correct typos in SVN rev 1429
    patch #9732: usbtiny_paged_load overflows buffer e.g. when reading EEPROM
    patch #9966: Add JTAGICE3 in UPDI mode
    patch #9963: UsbAsp 3 MHz patch for UsbAsp-flash firmware
    patch #9816: Implement new programmer type: linuxspi
    patch #9811: ATmega328pb has efuse bit 3
    patch #9744: Patch for ATMega324A support
    patch #10000: Add support for extended UPDI device context
    patch #9697: Add iseavrprog support
    patch #10017: uspasp / tpi: Automatically clear configuration byte (fuse) before writing it
    patch #8957: Allow reading prodsig memory from stk500v2 on xmega devices
    patch #9110: Let reserved fuse bits to be read as *don't care*
    patch #9253: Fix for giving terminal_mode commands more than 20 arguments
    patch #9320: fix TPI RESET in bitbang.c
    patch #9079: Fix ftdi_syncbb teardown (supersedes #9893, superseded by #9328)
    patch #9122: Fixed MISO sampling in ftdi_syncbb
    patch #9123: ftdi_syncbb: use FT245R_CYCLES in ft245r_set_bitclock()
    patch #8719: Support Over-the-Air bootloading with XBeeBoot
    patch #9757: Fix ATtiny817 Xplained Mini programmer
    patch #9327: ft245r.c: add TPI support (patches 1-4)
    patch #9328: ft245r.c: add TPI support (patches 5-7)
    patch #10027: linuxspi: Add reset pulse, according to AVR programming algorithm
    patch #10028: linuxspi: close() only when necessary
    patch #10029: linuxspi: Report GPIO_GET_LINEHANDLE_IOCTL errors
    patch #10030: linuxspi: Support inverted GPIO pin
    patch #10031: linuxspi: Support GPIO uAPI v2
    (no-id): Improve documentation of linuxspi driver, provide portname default
    (no-id): Use -B <bitclock> rather than -b <baudrate> for linuxspi driver
    patch #9304: [Bug #48767] Implemented WinSock variation of "ser_drain(...)" functionality
    patch #8996: Remove lock byte read mask (bug#21954, bug#46759)
    patch #8923: Enable TPI for linuxgpio
    patch #10153: linuxspi: Support "-E reset" and "-E noreset"

  * Internals:
    - New avrdude.conf keyword "family_id", used to verify SIB attributes
      on AVR8X architecture if device is locked.


Version 6.3:

  * Major changes compared to the previous version:

    - Backout of
      patch #8380: adds 500k 1M 2M baud to ser_posix.c
      It broke the functionality in too many situations
      (bug #46610/46483)

  * New devices supported:

    - ATmega48PB, ATmega88PB, ATmega168PB
    - ATtiny28 (HVPP-only device)

  * New programmers supported:

    - Atmel mEDBG: xplainedmini, xplainedmini_dw

  * Bugfixes

    - bug #46610: Floating point exception (core dumped) arch linux rpi2
    - bug #46483: version 6.2. ser_open(): can't set attributes for device
    - patch #8435: Implementing mEDBG CMSIS-DAP protocol
    - patch #8735: ATtiny28 support in avrdude.conf
    - patch #8896: Silence cppcheck warnings in 6.2 code
    - patch #8895: Spelling in 6.2 code


Version 6.2:

  * Major changes compared to the previous version:

    - The stk500v2 implementation now uses its own higher-level
      command implementation for byte-wide access, rather than the
      historic SPI_MULTI command where all the low-level ISP
      implementation had to be assembled manually inside AVRDUDE.  In
      addition to the traditional STK500, this implementation is also
      used by all the more modern Atmel tools (AVRISPmkII, JTAGICEmkII
      in ISP mode, STK600 in ISP mode).

    - The -B option can be suffixed with "Hz", "kHz", or "MHz", in
      order to specify a bitclock frequency rather than period.

    - Print part id after signature (patch #8440 )

    - buspirate: Also support "cpufreq" extended parameter
      in binary mode (patch #8504 )

    - The "-P net:" syntax (forwarding of serial data over TCP) is now
      also implemented for Win32 systems.

    - Allow for arbitrary serial baudrates under Linux (OSX and *BSD
      could already handle it).


  * New devices supported:
    - AT90PWM216 (bug #42310: New part description for AT90PWM216)
    - ATmega32M1 (patch #7694 Add support for the atmega32m1)

  * New programmers supported:
    - ftdi_syncbb
      + uncompatino, ttl232r (FTDI TTL232R-5V with ICSP adapter)
        (patch #8529 2 more ftdi_syncbb devices)

  * Bugfixes
    - bug #45727: Wrong atmega8u2 flash parameters
    - bug #46020: Add TIAO TUMPA to the conf file.
    - bug #46021: Please add read in the memory lock section of ATtiny85
    - bug #42337 avrdude.conf updates for UM232H/CM232H
    - bug #42056: double free or corruption triggered at exit
    - bug #42158: Linux GPIO - Source Typo
    - bug #42516 spelling-error-in-binary
    - patch #8419 fix ftdi_syncbb hang with libftdi 1
    - bug #43002 usbasp debug output typo
    - patch #8511 Fix reset on FT245R
    - bug #40142 Floating point exception on Ubuntu 10.04
    - bug #22248: Read efuse error (partial fix)
    - bug #42267: jtag3isp fails to read lock and fuse bytes directly
                  after changing lock byte
    - bug #41561: AVRDUDE 6.0.1/USBasp doesn't write first bytes of
                  flash page
    - bug #43078: AVRDUDE crashes after sucessfully reading/writing eeprom
    - bug #43137: Writing and reading incorrect pages when using jtagicemkI
    - bug #40870: config nitpick: ATtiny25/45/85 have 1 calibration byte not 2
    - bug #42908: no external reset at JTAGICE3
    - patch #8437: [PATCH] Serial-over-ethernet for Win32
    - bug #44717: avrdude creates empty flash dump

  * Internals:
    - Removing exit calls from config parser
    - bug #42662 clang warnings under FreeBSD 10.x

Version 6.1:

  * Major changes compared to the previous version:
    - Atmel EDBG protocol support added (JTAGICE3, XplainedPro, Atmel-ICE)

  * New programmers supported:
    - Atmel DFU, using FLIP protocol version 1 (AT90USB and ATmega*U* devices),
      or version 2 (Xmega devices)
    - Atmel-ICE (ARM/AVR), JTAG, PDI, debugWIRE, ISP modi

  * Bugfixes
    - bug #40055: AVRDUDE segfaults when writing eeprom
    - bug #40085: Typo fix in fuses report (for 6.1-svn-20130917)
    - bug #40782: Verify errors for object size > 16 k on x32e5 due
      to typo in avrdude.conf
    - bug #40817: Elf file support (possibly) not working on 6.0.1 windows build
    - bug #40897: AT Mega2560 not correctly programmed with stk500(v1)
      ISP (solution patch)
    - bug #41357: OS X: Avrdude messes with the usb stack?
    - bug #41402: dfu.c missing include <stdint.h>
    - patch #7896: DFU FLIPv2 programming support
    - patch #XXXX: xxx

  * Internals:
    - (Some) programmers can take a list of USB PIDs now.


Version 6.0:

  * Major changes compared to the previous version:

    - Programmer types in configuration file are no longer keywords but
      specified as string.

      So you need to change 'type = XYZ;' to 'type = "XYZ";' in own
      config files.  (internal: The parser does not need to know all
      programmer types now, new programmers will update only the table
      in pgm_type.c.)

    - The erase cycle counter (formerly options -y / -Y) has been
      removed.

    - Specifying a -U option without a memory type (short form of
      option argument list) now defaults to "application" memory for
      Xmega devices, and "flash" for everything else.  This ensures
      the Xmega bootloader is not accidentally touched.

    - For programmers that support it, the default erase method is a
      page erase now, rather than a chip erase (Xmega only).

    - Keep track of input file contents

      Memory segments are being tracked to remember whether they've
      been actually read from a file.  Only segments that came from a
      file are being programmed into the device, or considered for
      verification.  This drastically improves handling speed for
      sparse files (e.g. files that have a second bootloader segment),
      and it ensures the device contents is actually compared for
      everything mentioned in the file (even in case the file has
      large 0xFF blocks).

    - The -U option now accepts ELF files as input files, and extracts
      the appropriate section contents that matches the requested memory
      region.  To enable this feature, the host system used for the
      compilation must have a libelf around, including the respective
      header files (i.e., package "libelf-devel" on many Linux systems).

    - Programmers and parts lists

      They are now sorted at output with '-c ?'/'-p ?'. (patch #7671:
      Sorting programmers and parts lists for console output)

      Programmers and parts lists in documentation generated from lists
      mentioned above. (patch #7687: Autogenerating programmers and
      parts lists for docs)

      Output list of programmer types with '-c ?type', add list to
      documentation

    - Configuration files now accepts parent parts/programmers, parts
      starting with '.' (eg. .xmega) are not included in output parts
      list and can be used as abstract parents

      (bug #34302: Feature request : device configuration with parent classes)
      (patch #7688: Implement parent programmers feature)

    - Additional config files which are read after default can be
      specified on command line using '-C +filename'

      (patch #7699 Read additional config files)

    - "Safemode" can now be turned off by default from within a
      configuration file (like ~/.avrduderc).

    - The new option -l logfile allows to redirect diagnostic messages
      to a logfile rather than stderr.  Useful to record debugging
      traces, in particular in environments which do not offer
      shell-style redirection functionality for standard streams.

    - When leaving debugWIRE mode, immediately retry with ISP rather
      than bailing out completely.

    - The USBasp programmer implementation now supports detailed traces
      with -vvv, and device communication traces with -vvvv.

    - The "verbose" terminal mode command allows to query or modify the
      verbosity level.

  * New devices supported:
    - ATmega48P (patch #7629 add support for atmega48p)
    - AT90PWM316 (bug #21797: AT90PWM316: New part description)
    - ATxmega16D4, ATxmega32D4, ATxmega64D4, ATxmega128D4
    - ATmega256RFR2, ATmega128RFR2, ATmega64RFR2, ATmega2564RFR2,
      ATmega1284RFR2, ATmega644RFR2
    - ATtiny1634
    - ATxmega128A1U, ATxmega128A3U, ATxmega128A4U, ATxmega128B1,
      ATxmega128B3, ATxmega128C3, ATxmega128D3, ATxmega16A4U,
      ATxmega16C4, ATxmega192A3U, ATxmega192C3, ATxmega192D3,
      ATxmega256A3BU, ATxmega256A3U, ATxmega256C3, ATxmega256D3,
      ATxmega32A4U, ATxmega32C4, ATxmega384C3, ATxmega384D3,
      ATxmega64A1U, ATxmega64A3U, ATxmega64A4U, ATxmega64B1,
      ATxmega64B3, ATxmega64C3, ATxmega64D3
    - ATtiny43U
    - ATmega406
    - ATxmega8E5, ATxmega16E5, ATxmega32E5
    - ATtiny20, ATtiny40


  * New programmers supported:
    - linuxgpio
      + any (embedded) Linux system with 4 GPIOs available can be used
        as a programmer with little or no additional hardware.

    - avrftdi
      + o-link (patch #7672 adding support for O-Link (FTDI based
        JTAG) as programmer)
      + 4232h (patch #7715 FT4232H support)
    - TPI support
      + openmoko (bug #37977 Support for Openmoko Debug Board)

    - usbasp
      + nibobee (previously specified as '-c usbasp -P nibobee)
      + usbasp-clone (same as usbasp but ignores vendor and product
        string, checks only vid/pid)

    - ftdi_syncbb (new type for synchronous bitbanging with ft232r/ft245r)
      + ft245r (FT245R Synchronous BitBang, miso = D1, sck = D0, mosi
        = D2, reset = D4)
      + ft232r (FT232R Synchronous BitBang, miso = RxD, sck = RTS,
        mosi = TxD, reset = DTR)
      + bwmega (BitWizard ftdi_atmega builtin programmer, miso = DSR,
        sck = DCD, mosi = CTS, reset = RI)
      + arduino-ft232r (Arduino: FT232R connected to ISP, miso = CTS
        X3(1), sck = DSR X3(2), mosi = DCD X3(3), reset = RI X3(4))
      + diecimila (alias for arduino-ft232r)

    - pickit2

    - Atmel JTAGICE3

    - buspirate_bb (TPI programming using the BusPirate in bitbang mode)

  * Bugfixes
      - bug #34027: avrdude AT90S1200 Problem
      - bug #34518: loading intel hex files > 64k using record-type 4
      - patch #7667: Minor memory handling fixes
      - patch #7680: Fixing timeout problem in ser_recv in ser_win32.c
      - patch #7693: Fix config file atmel URLs (+ URLs in
        avrdude.texi and avrpart.h)
      - bug #21663: AT90PWM efuse incorrect, bug #30438: efuse bits
        written as 0 on at90pwmxx parts
      - bug #35261: avrftdi uses wrong interface in avrftdi_paged_(write|load)
      - patch #7437 modifications to Bus Pirate module
      - patch #7686 Updating buspirate ascii mode to current firmware,
        use AUX as clock generator, and setting of serial receive
        timeout
      - bug #34768 Proposition: Change the name of the AVR32 devices
      - patch #7718: Merge global data of avrftdi in a private data
        structure
      - bug #35208: avrdude 5.11 on freebsd 8.2-STABLE does not reset
        Arduino Uno properly
      - bug #34518: loading intel hex files > 64k using record-type 4
        (Extended Linear Address Record)
      - bug #34027: avrdude AT90S1200 Problem
      - bug #30451: Accessing some Xmega memory sections gives not
        supported error
      - bug #28744: Can't load bootloader to xmega128a1
      - bug #29019: pagel/bs2 warning when uploading using stk500 to xmega
      - bug #30756: When setting SUT to 64ms on XMEGA, avrdude doesn't
        read device signature
      - bug #37265: wrong page sizes for XMega64xx in avrdude.conf
      - bug #37942: Latest SVN can't program in dragon_jtag mode
      - patch #7876 JTAGICE mkII fails to connect to attiny if debugwire
        is enabled AND target has a very slow clock
      - bug #39893: Verification failure with AVRISPmkII and Xmega
      - bug #38713: Compilation of the documentation breaks with texinfo-5
      - bug #38023: avrdude doesn't return an error code when attempting
        to upload an invalid Intel HEX file
      - bug #39794: warnings when building avrdude 6.0rc1 under CentOS 6.4
      - bug #35800: Compilation error on certain systems if parport is disabled
      - bug #38307: Can't write usersig of an xmega256a3
      - bug #38580: Current svn head, xmega and fuses, all fuses tied to fuse0
      - bug #39691: Buffer overrun when reading EEPROM byte with JTAGICE3
      - bug #38951: AVR109 use byte offset instead of word offset
      - patch #7769: Write flash fails for AVR910 programmers
      - bug #38732: Support for ATtiny1634
      - bug #36901: flashing Atmega32U4 EEPROM produces garbage on chip
      - bug #28344: chip_erase_delay too short for ATmega324P, 644, 644P, and 1284P
      - bug #34277: avrdude reads wrong byte order if using avr911 (aka butterfly)
      - bug #35456: The progress bar for STK500V2 programmer is "wrong".
      - patch #5708: avrdude should make 10 synchronization attempts instead of just one
      - patch #7606: ATtiny43u support
      - patch #7657: Add ATmega406 support for avrdude using DRAGON + JTAG
      - bug #35474: Feature request: print fuse values in safemode output.
      - patch #7710: usb_libusb: Check VID/PID before opening device
      - [no-id]: Fix SCK period adjustment for STK500v2
      - bug #40040: Support for ATtiny20 and ATtiny40

  * Internals:

    - Restructuring and compacting programmer definition part of
      grammar for config file.
    - Cleanup of parser code, removing unused definitions/
      functions. Using yylex_destroy if available.
    - Fixed some more memory leaks, added cleanup code at program exit
      (to minimize the number of non-freed memory blocks reported by
      valgrind)
    - Fixed some findings reported by cppcheck.

Version 5.11:

  * New devices supported:
      - ATmega88P/168P
      - ATmega8U2/16U2/32U2
      - ATtiny4313

  * New programmers supported:
      - TPI programming through bitbang programmers (both, serial
        and parallel ones)
      - FT2232 (and relatives) based programmers (MPSSE bitbang mode)
      - Wiring environment (http://wiring.org.co/)
      - butterfly-style bootloader of the Mikrokopter.de device

  * Bugfixes


Version 5.10:

  * Bugfixes
      - bug #28660: Problem with loading intel hex rom files that exceed
        0x10000 bytes
      - see ChangeLog for further details

  * New Features
      - (JTAG ICE / AVR Dragon) apply external reset if JTAG ID could
        not be read

Version 5.9:

  * New devices supported:

      - AVR32A0512 (JTAGMKII only)
      - ATmega32U4
      - ATtiny4
      - ATtiny5
      - ATtiny9
      - ATtiny10

  * New programmers supported:

      - BusPirate
      - Arduino
      - JTAGICEmkII and AVR Dragon in PDI mode (ATxmega devices)
      - STK600 and AVRISP mkII in TPI mode (ATtiny4/5/9/10)

  * Bugfixes

      - see ChangeLog and ChangeLog-2009 for details

Version 5.8:

  * Bugfixes; most importantly, fix a serious memory corruption for
    that JTAG ICE mkII and AVR Dragon in ISP/HVSP/PP mode.

Version 5.7:

  * New devices supported:

      - ATXMEGA64A1
      - ATXMEGA192A1
      -	ATXMEGA256A1
      - ATXMEGA64A3
      - ATXMEGA128A3
      - ATXMEGA192A3
      -	ATXMEGA256A3
      - ATXMEGA256A3B
      - ATXMEGA16A4
      - ATXMEGA32A4
      - ATXMEGA64A4
      - ATXMEGA128A4

  * Major Xmega fixes for the JTAG ICE mkII (patch #6825)

  * Bugfixes.

Version 5.6:

  * New devices supported:

      - AT90USB82
      - AT90USB162
      - ATtiny88
      - ATmega328P
      - ATmega1284P
      - ATmega128RFA1
      - ATxmega128A1 rev D
      - ATxmega128A1
      - ATxmega256A3

  * New programmers supported:

      - AT89ISP cable (patch #6069)
      - Arduino

  * Add support for the -x option to pass extended parameters to the
    programmer backend.

  * Add support for JTAG daisy-chains, using the -x daisychain=
    option.

  * Add support for the Atmel STK600 for "classic" AVRs (AT90, ATtiny,
    ATmega), using either ISP or high-voltage programming modes.

  * Add support for the -x devcode extended parameter to the avr910
    programmer, to allow overriding the device code sent to the
    programmer.

  * Add support for the Crossbow MIB510 programmer (patch #6074, #6542).

  * Add support to bootstrap with GNU autoconf 2.61, and automake 1.10,
    respectively.

  * Add support for ATxmega128A1 (including the revision D engineering
    samples) for STK600 and AVRISPmkII tools using PDI

  * The option combination -tF now enters terminal mode even if the
    device initialization failed, so the user can modify programmer
    parameters (like Vtarget).

  * Add preliminary support for ATxmega128A1 for the JTAG ICE mkII using
    JTAG.

  * Add support for direct SPI transfers (bug #25156).

  * Bugfixes.

Version 5.5:

  * Add support for the USBtinyISP programmer (patch #6233)

  * Add support for the C2N232I serial bitbang programmer (patch #6121)

  * Bugfixes.

Version 5.4:

  * New devices supported:

      - AT90PWM2B/AT90PWM3B

  * Bugfixes.

  * Source code rearranged so that the functionality is now built
    into a libavrdude.a library where main.c is currently the only
    existing frontend.

  * Implement ATmega256x support for butterfly/avr109.

Version 5.3.1:

  * Add support for the AVR Dragon (all modes: ISP, JTAG, HVSP, PP,
    debugWire).

  * Add support for debugWire (both, JTAG ICE mkII, and AVR Dragon).

  * Add support for the AVR Doper USB HID-class programmer.

  * Bugfixes.

Version 5.2:

  * New devices supported:

      - AT90USB646/647/1286/1287
      - ATmega2560/2561
      - ATmega325/3250/645/6450
      - ATtiny11 (HVSP only device)
      - ATtiny261/461/861

  * Fixed paged flash write operations for AT90PWMx devices
    (error in datasheet).

  * Add signature verification.

  * Add high-voltage mode programming for the STK500 (both,
    parallel, and high-voltage serial programming).

  * Add support for using the JTAG ICE mkII as a generic ISP
    programmer.

  * Allow for specifying the ISP clock delay as an option for
    bit-bang programming adapters.

  * Add support for Thomas Fischl's USBasp low-cost USB-attached
    programmer.

  * The "stk500" programmer type is now implemented as a stub
    that tries to probe for either "stk500v1" or "stk500v2".

  * Many bugfixes.

Version 5.1:

  * New devices supported:

      - ATmega640/1280/1281
      - ATtiny24/44/84

  * JTAG mkII support now works with libusb-win32, too

  * JTAG ICE mkI support has been added

  * Solaris support has been added (including ecpp(7D) parallel-port
    bit-bang mode)


Version 5.0:

  * Support for JTAGICE MkII device

  * Support for STK500 Version 2 Protocol

  * New devices supported:

      - AT90CAN128
      - ATmega329x/649x
      - ATmega164/324/644
      - AT90PWM2/3,
      - ATmega164/324/644
      - ATmega329x/649x
      - ATtiny25/45/85

  * Support for serial bit-bang adapters: Ponyprog serial, UISP DASA,
    UISP DASA3.

  * DAPA programmer pinout supported

  * New "safemode" feature where fuse bits are verified before exit
    and if possible recovered if they have changed.  This is intended
    to protect against changed fuses which were not requested which is
    reported to sometimes happen due to improper power supply or other
    reasons.

  * Various fixes for avr910 and butterfly programmers

  * Full support for AVR109 boot loaders (butterfly)

  * Adding -q -q suppresses most terminal output


Version 4.4.0:

  * Native Win32 support: The windows build doesn't need Cygwin
    anymore. Additionally, the delay timing on windows should be
    more accurate now.
    Contributed by Martin Thomas

  * Add support for
    - ATmega48, ATmega88 (contributed by Galen Seitz)
    - ATtiny2313 (contributed by Bob Paddock)
    - ATtiny13 (contributed by Pawel Moll)

  * Added command to change the SCK of STK500-programmers. Now it
    is possible to program uC with slow oscillator.
    Contributed by Galen Seitz

  * Baudrate for serial programmers (STK500 and AVR910) is
    configurable in the config or at the command-line.
    This way some more tweaked bootloaders and programmers can be used.

  * Deprecated options have been removed.
    Now the "-U" option must be used.

  * MacOS X now supported by default.

Version 4.3.0:

  * Added support for "Butterfly" evaluation board.

  * Make cycle-count work with AVR910-programmers.

  * Added "Troubleshooting"-Appendix to the manual.

  * Add ATmega8515 support.
    Contributed by: Matthias Weißer <matthias@matwei.de>

  * Add ATmega64 support.
    Contributed by: Erik Christiansen <erik@dd.nec.com.au>

  * Improved polling algorithm to speed up
    programming of byte oriented parallel programmers.
    Contributed by: Jan-Hinnerk Reichert <jan-hinnerk_reichert@hamburg.de>

  * Add "fuse" and "lock" definitions for the AT90S8535.

  * STK500 skips empty pages in paged write resulting in faster downloads
    when there are empty blocks in between code (such as files that contain
    application code and bootloader code).

Version 4.2.0:

  * Add basic support for reading and writing fuses via SPI with avr910
    programmers. Submitted by
    Jan-Hinnerk Reichert <jan-hinnerk_reichert@hamburg.de>.

  * Perform an auto erase before programming if the flash memory is
    anywhere specified to be written by any of the -U requests.  Old
    style memory specification options (-f, -i, -I, -m, and -o) are
    deprecated in favor of the new -U options.  Auto erase is disabled
    if any of the old-style options (specifically -i and -o) are
    specified.

  * Add new -U option for specifying programming operations - allows
    multiple memory operations on a single command line.

  * New progress reporting, looks nicer and is nicer to wrapper
    environments such as emacs.

  * Fix long-standing timing (verify) problems on Windows platform.
    Submitted by Alex Shepherd <ashepherd@wave.co.nz>.

  * Add new file format option - 'm' for "immediate mode."  In this
    case, the filename argument of the -o, -i, or -U options is
    treated as the data for uploading - useful for specifying fuse
    bits without having to create a single-byte file for uploading.

  * Add support for displaying and setting the various STK500 operational
    parameters (Vtarget, Varef, Master clock).

  * Add 'picoweb' programming cable programmer.
    Contributed by Rune Christensen <rune.christensen@adslhome.dk>.

  * Add support for the sp12 programmer.  Submitted by
    Larry Barello <larryba@barrello.net>.


Version 4.1.0

  * Add support for the Bascom SAMPLE programmer. Submitted by
    Larry Barello <larryba@barrello.net>.

  * Add support for avr910 type programmers (mcu00100, pavr avr910, etc).

  * Support new devices: ATmega8535, ATtiny26
  

Version 4.0.0

  * Now support Linux - added by "Theodore A. Roth" <troth@openavr.org>.

  * Now support Windows - added by "Eric B. Weddington" <eric@ecentral.com>.

  * Use 'configure' scripts to tailor the code to the system avrdude
    is getting ready to be compiled on - added by "Theodore A. Roth"
    <troth@openavr.org>.

  * Motorola S-Record support - submitted by "Alexey V.Levdikov "
    <tsar@kemford.com>.

  * Support parallel programming on the STK500.  Introduce 'pagel' and
    'bs2' keywords to the config file for this purpose.

  * Add support for the AT90S2343

  * Add support for the ATmega169

  * Add ability to specify system defaults within the config file
    (default parallel port, default serial port).

  * Specify the default programmer seperately from the programmer
    definition.  This is now done in the config file using the
    'default_programmer' keyword.

  * Support a per-user config file (~/.avrduderc) so that one can
    override system wide defaults if desired.

  * Follow the datasheet more closely for several parts in the "retry"
    code when entering programming mode fails initially.  Introduce
    'retry_pulse' to the config file for this purpose.



Version 3.1.0

  * This change represents a name change only.  There is currently an
    effort to port AVRPROG to other platforms including Linux and
    Windows.  Since Atmel's programmer binary that's included within
    their AVR Studio software is named AVRPROG.EXE on the Windows OS,
    there is the chance for confusion if we keep calling this program
    AVRPROG as well.  Up until now the name hasn't really been a
    problem since there was no chance to confuse 'avrprog' on Unix
    with Atmel's AVRPROG because Atmel's tools only run on Windows.
    But with the Unix 'avrprog' possibly being ported to Windows, I
    felt a name change was the best way to avoid problems.

    So - from this point forward, my FreeBSD Unix program formerly
    known as AVRPROG will subsequently be known as AVRDUDE (AVR
    Downloader/UploaDEr).

    This change also represents a time when the AVRDUDE sources move
    from my own private repository to a public repository.  This will
    give other developers a chance to port AVRDUDE to other platforms
    and extend its functionality to support additional programming
    hardware, etc.

    So goodbye AVRPROG, welcome AVRDUDE!

Version 3.0.0

  * Rewrite parts of the code to make it easy to support other types
    of programmers besides the directly connected parallel port
    programmer (PPI).

  * Add support for Atmel's STK500 programmer/development board.  The
    STK500's "paged mode" read/write is supported which makes this
    programmer very fast.  This is sorely needed on parts with large
    memories such as the ATmega128.  My 12K test program burns in
    about 5 seconds, add another 5 to read it back out for
    verification.


Version 2.1.5:

  * When getting ready to initiate communications with the AVR device,
    first pull /RESET low for a short period of time before enabling
    the buffer chip.  This sequence allows the AVR to be reset before
    the buffer is enabled to avoid a short period of time where the
    AVR may be driving the programming lines at the same time the
    programmer tries to.  Of course, if a buffer is being used, then
    the /RESET line from the programmer needs to be directly connected
    to the AVR /RESET line and not via the buffer chip.

    Feature contributed by Rick C. Petty <rick@KIWI-Computer.com>.

  * When in interactive terminal mode and dumping memory using the
    'dump <memtype>' command without any address information, and the
    end of memory is reached, wrap back around to zero on the next
    invocation.


Version 2.1.4:

  * Fix -Y option.


Version 2.1.3:

  * Be backward compatible when reading 2-byte rewrite cycle counters
    as written by avrprog version 2.1.0.  Version 2.1.1 changed over
    to a 4-byte counter, which caused avrprog versions 2.1.1 and 2.1.2
    to report a negative count for parts that were initialized using
    version 2.1.0.  Thanks to Joerg Wunsch for noticing this.


Version 2.1.2:

  * Add '-V' option to disable automatic verify check with uploading
    data.


Version 2.1.1:

  * Fix ATmega128 instruction sequences for reading fuse bits -
    contributed by Joerg Wunsch.

  * Modify erase-rewrite cycle counter code to use a 4 byte counter
    instead of a two byte counter.


Version 2.1.0:

  * Implement a per-part erase-rewrite cycle counter; requires the use
    of two bytes of EEPROM memory.


Version 2.0.5:

  * Support for ATtiny15 - contributed by Asher Hoskins


Version 2.0.4:

  * Config file fixes for various parts.


Version 2.0.3:

  * Work around problem programming fuse bits on parts like the
    at90s4433 as described in the following errata:

      http://www.atmel.com/atmel/acrobat/doc1280.pdf

  * Add part definition for at90s4414, at90s4433.

  * Add fuse/lock bit memory instructions for the at90s1200,
    at90s2333, at90s4433 and at90s8515.

  * Fix setting of programmer status LEDs under certain write-fail
    conditions.


Version 2.0.2 :

  * Fix writing to read-only memories such as the lock bits of the
    AT90S2313.

  * Copyright updates.


Version 2.0.1 :

  * Use correct parallel port pins for VCC.

  * Add programmer definition for Atmel's STK200.

  * Add programmer definition for the AVR3 board.

  * Fix address bit encoding for many parts.

  * Allow the ``BUFF'' signal to be asserted by multiple pins of the
    parallel port (like VCC) instead of just one.  The STK200 appears
    to need this feature.


Version 2.0.0 :

  * Add support for programming fuse and lock bits if supported by the
    part.

  * Move instruction encoding into the config file.  Now any part can
    be supported as long as it uses the same basic serial programming
    instruction format.

  * Add part definitions for the ATMega163 and ATMega8 devices.


Version 1.4.3 :

  * Mostly internal code cleanup.


Version 1.4.2 :

  * Fixes for ATMega paged memory support.

  * Support for ATMega16 device.


Version 1.4.1 :

  * No functional changes, update to Copyrights only.


Version 1.4.0 :

  * Add part definitions to the config file.

  * Add initial support for Atmel's ATMega paged memory parts.

  * Config file documentation added.

  * Add a definition for the Dontronics DT006 programmer.

  * Fix Intel Hex support for addresses larger than 64k.


Version 1.3.0 :

  * Make programmer pin assignments configurable.


Version 1.2.2 :

  * Initial public release.<|MERGE_RESOLUTION|>--- conflicted
+++ resolved
@@ -72,10 +72,7 @@
     - Rework HID support for Windows #881
     - List of signing keys? #884
     - Pickit4 UPDI is writing at offset 0x4000 into flash instead of 0x0000. #892
-<<<<<<< HEAD
-=======
     - SerialUPDI programmer can't write to usersig/userrow in terminal mode #889
->>>>>>> 297d8181
     - Signature read command for ATmega165* was wrong (no-id)
 
   * Pull requests:
