/*
 * avrdude - A Downloader/Uploader for AVR device programmers
 * Copyright (C) 2006 Joerg Wunsch
 *
 * This program is free software; you can redistribute it and/or modify
 * it under the terms of the GNU General Public License as published by
 * the Free Software Foundation; either version 2 of the License, or
 * (at your option) any later version.
 *
 * This program is distributed in the hope that it will be useful,
 * but WITHOUT ANY WARRANTY; without even the implied warranty of
 * MERCHANTABILITY or FITNESS FOR A PARTICULAR PURPOSE.  See the
 * GNU General Public License for more details.
 *
 * You should have received a copy of the GNU General Public License
 * along with this program. If not, see <http://www.gnu.org/licenses/>.
 */

// Defines for the USB interface

#ifndef usbdevs_h
#define usbdevs_h

#define USB_VENDOR_ATMEL                0x03EB
#define USB_VENDOR_MICROCHIP            0x04D8

#define USB_DEVICE_JTAGICEMKII          0x2103
#define USB_DEVICE_AVRISPMKII           0x2104
#define USB_DEVICE_STK600               0x2106
#define USB_DEVICE_AVRDRAGON            0x2107
#define USB_DEVICE_JTAGICE3             0x2110
#define USB_DEVICE_XPLAINEDPRO          0x2111
#define USB_DEVICE_JTAG3_EDBG           0x2140
#define USB_DEVICE_ATMEL_ICE            0x2141
#define USB_DEVICE_POWERDEBUGGER        0x2144
#define USB_DEVICE_XPLAINEDMINI         0x2145
#define USB_DEVICE_PKOBN                0x2175
#define USB_DEVICE_PICKIT4_AVR_MODE     0x2177
#define USB_DEVICE_PICKIT4_PIC_MODE     0x9012
<<<<<<< HEAD
#define USB_DEVICE_PICKIT4_PIC_MODE_BL  0x9017 // PICkit4 in bootloader mode
=======
#define USB_DEVICE_PICKIT4_PIC_MODE_BL  0x9017  // PICkit4 in bootloader mode
>>>>>>> ebfea9ea
#define USB_DEVICE_PICKIT5              0x9036
#define USB_DEVICE_SNAP_AVR_MODE        0x2180
#define USB_DEVICE_SNAP_PIC_MODE        0x9018
#define USB_DEVICE_SNAP_PIC_MODE_BL     0x9019  // SNAP in bootloader mode

#define USB_VENDOR_FTDI     0x0403
#define USB_DEVICE_FT2232   0x6010
#define USB_DEVICE_FT245    0x6001

#define USBASP_SHARED_VID   0x16C0      // VOTI
#define USBASP_SHARED_PID   0x05DC      // Obdev's free shared PID

#define USBASP_OLD_VID      0x03EB      // ATMEL
#define USBASP_OLD_PID      0xC7B4      // (unoffical) USBasp

#define USBASP_NIBOBEE_VID  0x16C0      // VOTI
#define USBASP_NIBOBEE_PID  0x092F      // NIBObee PID

/*
 * These are specifically assigned to USBtiny, if you need your own VID and
 * PIDs you can get them for cheap from www.mecanique.co.uk so please don't
 * reuse these. Thanks!
 */
#define USBTINY_VENDOR_DEFAULT  0x1781
#define USBTINY_PRODUCT_DEFAULT 0x0C9F

// JTAGICEmkII, AVRISPmkII
#define USBDEV_BULK_EP_WRITE_MKII 0x02
#define USBDEV_BULK_EP_READ_MKII  0x82
#define USBDEV_MAX_XFER_MKII 64

// STK600
#define USBDEV_BULK_EP_WRITE_STK600 0x02
#define USBDEV_BULK_EP_READ_STK600 0x83

// JTAGICE3
#define USBDEV_BULK_EP_WRITE_3    0x01
#define USBDEV_BULK_EP_READ_3     0x82
#define USBDEV_EVT_EP_READ_3      0x83

/*
 * The mk3 tools (type jtagice3) have a maxPayloadSize of 912. When accessing
 * paged memory the access should be limited to pageSize. When accessing memory
 * without pageSize the payload should be limited to 256.
 */
#define USBDEV_MAX_XFER_3         912
#define USBDEV_MAX_XFER_3_UNPAGED 256

/*
 * When operating on the JTAGICE3, usbdev_recv_frame() returns an indication in
 * the upper bits of the return value whether the message has been received
 * from the event endpoint rather than the normal conversation endpoint.
 */
#define USB_RECV_LENGTH_MASK   0x0fff   // Up to 4 KiB
#define USB_RECV_FLAG_EVENT    0x1000

#endif<|MERGE_RESOLUTION|>--- conflicted
+++ resolved
@@ -37,11 +37,7 @@
 #define USB_DEVICE_PKOBN                0x2175
 #define USB_DEVICE_PICKIT4_AVR_MODE     0x2177
 #define USB_DEVICE_PICKIT4_PIC_MODE     0x9012
-<<<<<<< HEAD
-#define USB_DEVICE_PICKIT4_PIC_MODE_BL  0x9017 // PICkit4 in bootloader mode
-=======
 #define USB_DEVICE_PICKIT4_PIC_MODE_BL  0x9017  // PICkit4 in bootloader mode
->>>>>>> ebfea9ea
 #define USB_DEVICE_PICKIT5              0x9036
 #define USB_DEVICE_SNAP_AVR_MODE        0x2180
 #define USB_DEVICE_SNAP_PIC_MODE        0x9018
