--- conflicted
+++ resolved
@@ -219,12 +219,8 @@
 #define HAS_VAREF_ADJ         32
 
 #define AVR_FAMILYIDLEN 7
-<<<<<<< HEAD
-#define AVR_SIBLEN 16
+#define AVR_SIBLEN 32
 #define AVR_CHIP_REVLEN 1
-=======
-#define AVR_SIBLEN 32
->>>>>>> ea7eed85
 #define CTL_STACK_SIZE 32
 #define FLASH_INSTR_SIZE 3
 #define EEPROM_INSTR_SIZE 20
