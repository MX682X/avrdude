/*
 * avrdude - A Downloader/Uploader for AVR device programmers
 * Copyright (C) Joerg Wunsch
 *
 * This program is free software; you can redistribute it and/or modify
 * it under the terms of the GNU General Public License as published by
 * the Free Software Foundation; either version 2 of the License, or
 * (at your option) any later version.
 *
 * This program is distributed in the hope that it will be useful,
 * but WITHOUT ANY WARRANTY; without even the implied warranty of
 * MERCHANTABILITY or FITNESS FOR A PARTICULAR PURPOSE.  See the
 * GNU General Public License for more details.
 *
 * You should have received a copy of the GNU General Public License
 * along with this program. If not, see <http://www.gnu.org/licenses/>.
 */

#ifndef libavrdude_h
#define libavrdude_h

#include <stdio.h>
#include <limits.h>
#include <stdbool.h>
#include <stddef.h>
#include <stdint.h>

#if !defined(WIN32)
#include <termios.h>
#endif

#ifdef LIBAVRDUDE_INCLUDE_INTERNAL_HEADERS
#error LIBAVRDUDE_INCLUDE_INTERNAL_HEADERS is defined. Do not do that.
#endif

#define LIBAVRDUDE_INCLUDE_INTERNAL_HEADERS
#include "libavrdude-avrintel.h"
#undef  LIBAVRDUDE_INCLUDE_INTERNAL_HEADERS

/*
 * The libavrdude library contains useful functions for programming Microchip's
 * 8-bit AVR microprocessors. The command line program avrdude was written
 * using this library; its source code is a good example of how to use the
 * library. Out of necessity libavrdude routinely changes PROGRAMMER, AVRPART
 * and other structures to keep up with new programmers and with new parts and
 * programming interfaces from Microchip. Any application that uses this
 * library should ensure that it links to a libavrdude binary that is
 * compatible with this header file, ideally the version that was shipped
 * together with this header file or one that was compiled from source together
 * with the application.
 */

typedef uint32_t Pinmask;

/*
 * Values returned by library functions. Some library functions also return a
 * count, i.e. a positive number greater than 0.
 */
#define LIBAVRDUDE_SUCCESS 0
#define LIBAVRDUDE_GENERAL_FAILURE (-1)
#define LIBAVRDUDE_NOTSUPPORTED (-2) // Operation not supported
#define LIBAVRDUDE_SOFTFAIL (-3)     // Returned, eg, if caller might proceed with a plan B
#define LIBAVRDUDE_EXIT (-4)         // End all operations in this session

// Message system

// This functions is supposed to be supplied by the application
int avrdude_message2(FILE *fp, int lno, const char *file, const char *func,
  int msgmode, int msglvl, const char *format, ...);

enum msglvl {
  MSG_EXT_ERROR = (-3),         // OS-type error, no -v option, can be suppressed with -qqqqq
  MSG_ERROR = (-2),             // Avrdude error, no -v option, can be suppressed with -qqqq
  MSG_WARNING = (-1),           // Warning, no -v option, can be suppressed with -qqq
  MSG_INFO = 0,                 // Commentary, no -v option, can be suppressed with -qq
  MSG_NOTICE = 1,               // Displayed with -v
  MSG_NOTICE2 = 2,              // Displayed with -vv
  MSG_DEBUG = 3,                // Displayed with -vvv
  MSG_TRACE = 4,                // Displayed with -vvvv, show trace communication
  MSG_TRACE2 = 5,               // Displayed with -vvvvv
};

enum msgmode {
  MSG2_PROGNAME = 1,            // Start by printing progname
  MSG2_FUNCTION = 2,            // Print calling function (1st arg) after progname if >= notice
  MSG2_FILELINE = 4,            // Print source file and line number after function if >= debug
  MSG2_TYPE = 8,                // Print message type after function or progname
  MSG2_INDENT1 = 16,            // Start by printing indentation of progname+1 blanks
  MSG2_INDENT2 = 32,            // Start by printing indentation of progname+2 blanks
  MSG2_FLUSH = 64,              // Flush before and after printing
  MSG2_LEFT_MARGIN = 128,       // Print \n unless last character printed was \n
  MSG2_UCFIRST = 256            // Uppercase first character of output
};

// Formerly lists.h

/*----------------------------------------------------------------------
  General purpose linked list routines - header file declarations.

  Author : Brian Dean
  Date   : 10 January, 1990
  ----------------------------------------------------------------------*/

typedef void *LISTID;
typedef void *LNODEID;

/*----------------------------------------------------------------------
  several defines to access the LIST structure as as stack or a queue
  --- use for program readability
  ----------------------------------------------------------------------*/
#define STACKID LISTID
#define SNODEID LNODEID
#define QUEUEID LISTID
#define QNODEID LNODEID

#define PUSH(s,d)    lins_n(s,d,1) // Push 'd' onto the stack
#define POP(s)       lrmv_n(s,1)   // Pop the stack
#define LOOKSTACK(s) lget_n(s,1)   // Look at the top of the stack but don't pop

#define ENQUEUE(q,d) lins_n(q,d,1) // Put 'd' on the end of the queue
#define DEQUEUE(q)   lrmv(q)       // Remove next item from the front of the queue
#define REQUEUE(q,d) ladd(q,d)     // Re-insert (push) item back on the front of the queue
#define LOOKQUEUE(q) lget(q)       // Return next item on the queue, but don't dequeue
#define QUEUELEN(q)  lsize(q)      // Length of the queue

#define LISTADD(l,d) ladd(l,d)     // Add to end of the list
#define LISTRMV(l,d) lrmv_d(l,d)   // Remove from end of the list

#ifdef __cplusplus
extern "C" {
#endif

// .................... Function Prototypes ....................

  LISTID lcreat(void *liststruct, int poolsize);
  void ldestroy(LISTID lid);
  void ldestroy_cb(LISTID lid, void (*ucleanup)(void *data_ptr));

  LNODEID lfirst(LISTID);       // Head of the list
  LNODEID llast(LISTID);        // Tail of the list
  LNODEID lnext(LNODEID);       // Next item in the list
  LNODEID lprev(LNODEID);       // Previous item in the list
  void *ldata(LNODEID);         // Data at the current position
  int lsize(LISTID);            // Number of elements in the list

  int ladd(LISTID lid, void *p);
  int laddo(LISTID lid, void *p, int (*compare)(const void *p1, const void *p2), LNODEID *firstdup);
  int laddu(LISTID lid, void *p, int (*compare)(const void *p1, const void *p2));
  int lins_n(LISTID lid, void *d, unsigned int n);
  int lins_ln(LISTID lid, LNODEID lnid, void *data_ptr);

  void *lget(LISTID lid);
  void *lget_n(LISTID lid, unsigned int n);
  LNODEID lget_ln(LISTID lid, unsigned int n);

  void *lrmv(LISTID lid);
  void *lrmv_n(LISTID lid, unsigned int n);
  void *lrmv_ln(LISTID lid, LNODEID lnid);
  void *lrmv_d(LISTID lid, void *data_ptr);

  LISTID lcat(LISTID lid1, LISTID lid2);

  void lsort(LISTID lid, int (*compare)(void *p1, void *p2));

  void *lsrch(LISTID lid, void *p, int (*compare)(void *p1, void *p2));

  int lprint(FILE *f, LISTID lid);

#ifdef __cplusplus
}
#endif

// Formerly avrpart.h

// AVR serial programming instructions
enum {
  AVR_OP_READ,
  AVR_OP_WRITE,
  AVR_OP_READ_LO,
  AVR_OP_READ_HI,
  AVR_OP_WRITE_LO,
  AVR_OP_WRITE_HI,
  AVR_OP_LOADPAGE_LO,
  AVR_OP_LOADPAGE_HI,
  AVR_OP_LOAD_EXT_ADDR,
  AVR_OP_WRITEPAGE,
  AVR_OP_CHIP_ERASE,
  AVR_OP_PGM_ENABLE,
  AVR_OP_MAX
};

enum {
  AVR_CMDBIT_IGNORE,            // Bit is ignored on input and output
  AVR_CMDBIT_VALUE,             // Bit is set to 0 or 1 for input or output
  AVR_CMDBIT_ADDRESS,           // This bit represents an input address bit
  AVR_CMDBIT_INPUT,             // This bit is an input bit
  AVR_CMDBIT_OUTPUT             // This bit is an output bit
};

enum {                          // These are assigned to reset_disposition of AVRPART
  RESET_DEDICATED,              // Reset pin is dedicated
  RESET_IO                      // Reset pin might be configured as an I/O pin
};

enum ctl_stack {
  CTL_STACK_NONE,               // No control stack defined
  CTL_STACK_PP,                 // Parallel programming control stack
  CTL_STACK_HVSP                // High voltage serial programming control stack
};

// Serial programming instruction bit specifications
typedef struct cmdbit {
  int type;                     // AVR_CMDBIT_*
  int bitno;                    // Which input bit to use for this command bit
  int value;                    // Bit value if type == AVR_CMDBIT_VALUE
} CMDBIT;

typedef struct opcode {
  CMDBIT bit[32];               // Opcode bit specs
} OPCODE;

// Any changes here, please also reflect in dev_part_strct() of developer_opts.c
#define AVRPART_SERIALOK       1        // Part supports serial programming
#define AVRPART_PARALLELOK     2        // Part supports parallel programming
#define AVRPART_PSEUDOPARALLEL 4        // Part has pseudo parallel support
#define AVRPART_ALLOWFULLPAGEBITSTREAM 8   // JTAG ICE mkII param
#define AVRPART_ENABLEPAGEPROGRAMMING 16   // JTAG ICE mkII param
#define AVRPART_IS_AT90S1200  32        // Part is an AT90S1200, needs special treatment

// Programming modes for parts and programmers: reflect changes in lexer.l, developer_opts.c and config.c
#define PM_SPM                1 // Bootloaders, self-programming with SPM opcodes or NVM Controllers
#define PM_TPI                2 // Tiny Programming Interface (t4, t5, t9, t10, t20, t40, t102, t104)
#define PM_ISP                4 // SPI programming for In-System Programming (almost all classic parts)
#define PM_PDI                8 // Program and Debug Interface (xmega parts)
#define PM_UPDI              16 // Unified Program and Debug Interface
#define PM_HVSP              32 // High Voltage Serial Programming (some classic parts)
#define PM_HVPP              64 // High Voltage Parallel Programming (most non-HVSP classic parts)
#define PM_debugWIRE        128 // Simpler alternative to JTAG (a subset of HVPP/HVSP parts)
#define PM_JTAG             256 // Joint Test Action Group standard (some classic parts)
#define PM_JTAGmkI          512 // Subset of PM_JTAG, older parts, Atmel ICE mkI
#define PM_XMEGAJTAG       1024 // JTAG, some XMEGA parts
#define PM_AVR32JTAG       2048 // JTAG for 32-bit AVRs
#define PM_aWire           4096 // For 32-bit AVRs
#define PM_Classic (PM_TPI | PM_ISP | PM_HVSP | PM_HVPP | PM_debugWIRE | PM_JTAG | PM_JTAGmkI)
#define PM_ALL           0x1fff // All programming interfaces

// Shortcut test for programmers and parts
#define is_spm(x)       (!!((x)->prog_modes & PM_SPM))
#define is_tpi(x)       (!!((x)->prog_modes & PM_TPI))
#define is_isp(x)       (!!((x)->prog_modes & PM_ISP))
#define is_pdi(x)       (!!((x)->prog_modes & PM_PDI))
#define is_updi(x)      (!!((x)->prog_modes & PM_UPDI))
#define is_hvsp(x)      (!!((x)->prog_modes & PM_HVSP))
#define is_hvpp(x)      (!!((x)->prog_modes & PM_HVPP))
#define is_debugwire(x) (!!((x)->prog_modes & PM_debugWIRE))
#define is_jtag(x)      (!!((x)->prog_modes & PM_JTAG))
#define is_jtagmki(x)   (!!((x)->prog_modes & PM_JTAGmkI))
#define is_xmegajtag(x) (!!((x)->prog_modes & PM_XMEGAJTAG))
#define is_avr32jtag(x) (!!((x)->prog_modes & PM_AVR32JTAG))
#define is_awire(x)     (!!((x)->prog_modes & PM_aWire))
#define is_classic(x)   (!!((x)->prog_modes & PM_Classic))
#define is_avr32(x)     (!!((x)->prog_modes & (PM_AVR32JTAG | PM_aWire)))

// Set of overlapping programming modes of programmer and part
#define joint_pm(pgm, p) ((pgm)->prog_modes & (p)->prog_modes)

// Shortcut test whether both programmer and part have that programming mode
#define both_spm(pgm, p)       (!!(joint_pm(pgm, p) & PM_SPM))
#define both_tpi(pgm, p)       (!!(joint_pm(pgm, p) & PM_TPI))
#define both_isp(pgm, p)       (!!(joint_pm(pgm, p) & PM_ISP))
#define both_pdi(pgm, p)       (!!(joint_pm(pgm, p) & PM_PDI))
#define both_updi(pgm, p)      (!!(joint_pm(pgm, p) & PM_UPDI))
#define both_hvsp(pgm, p)      (!!(joint_pm(pgm, p) & PM_HVSP))
#define both_hvpp(pgm, p)      (!!(joint_pm(pgm, p) & PM_HVPP))
#define both_debugwire(pgm, p) (!!(joint_pm(pgm, p) & PM_debugWIRE))
#define both_jtag(pgm, p)      (!!(joint_pm(pgm, p) & PM_JTAG))
#define both_jtagmki(pgm, p)   (!!(joint_pm(pgm, p) & PM_JTAGmkI))
#define both_xmegajtag(pgm, p) (!!(joint_pm(pgm, p) & PM_XMEGAJTAG))
#define both_avr32jtag(pgm, p) (!!(joint_pm(pgm, p) & PM_AVR32JTAG))
#define both_awire(pgm, p)     (!!(joint_pm(pgm, p) & PM_aWire))
#define both_classic(pgm, p)   (!!(joint_pm(pgm, p) & PM_Classic))

#define HV_UPDI_VARIANT_0     0 // Shared UPDI/GPIO/RESET pin, HV on UPDI pin (tinyAVR0/1/2)
#define HV_UPDI_VARIANT_1     1 // Dedicated UPDI pin, no HV (megaAVR0/AVR-Dx)
#define HV_UPDI_VARIANT_2     2 // Shared UPDI pin, HV on _RESET (AVR-DD/AVR-Ex)

#define HAS_SUFFER            1
#define HAS_VTARG_SWITCH      2
#define HAS_VTARG_ADJ         4
#define HAS_VTARG_READ        8
#define HAS_FOSC_ADJ         16
#define HAS_VAREF_ADJ        32

#define AVR_FAMILYIDLEN       7
#define AVR_SIBLEN           32
#define AVR_CHIP_REVLEN       1
#define CTL_STACK_SIZE       32
#define FLASH_INSTR_SIZE      3
#define EEPROM_INSTR_SIZE    20

#define TAG_ALLOCATED         1 // Memory byte is allocated

/*
 * Any changes in AVRPART or AVRMEM, please also ensure changes are made in
 *  - lexer.l
 *  - Either Component avr_comp[] of config.c or in config_gram.y
 *  - dev_part_strct() in developer_opts.c
 *  - avr_new_part() and/or avr_new_mem() in avrpart.c for
 *    initialisation; note that all const char * must be initialised with ""
 */
typedef struct avrpart {
  const char *desc;             // Long part name
  const char *id;               // Short part name
  LISTID comments;              // Used by developer options -p*/[ASsr...]
  LISTID variants;              // String with variant name and chip properties
  const char *parent_id;        // Used by developer options
  const char *family_id;        // Family id in the SIB (avr8x)
  int prog_modes;               // Programming interfaces, see #define PM_...
  int mcuid;                    // Unique id in 0..2039 for urclock programmer
  int archnum;                  // Avr-gcc architecture number for the part
  int n_interrupts;             // Number of interrupts, used for vector bootloaders
  int n_page_erase;             // If set, number of pages erased during NVM erase
  int n_boot_sections;          // Number of boot sections
  int boot_section_size;        // Size of (smallest) boot section, if any
  int hvupdi_variant;           // HV pulse on UPDI pin, no pin or RESET pin
  int stk500_devcode;           // Stk500 device code
  int avr910_devcode;           // Avr910 device code
  int chip_erase_delay;         // Microseconds
  unsigned char pagel;          // For parallel programming
  unsigned char bs2;            // For parallel programming
  unsigned char signature[3];   // Expected value of signature bytes
  unsigned short usbpid;        // USB DFU product ID (0 = none)
  int reset_disposition;        // See RESET_ enums
  int retry_pulse;              // Retry program enable by pulsing this pin (PIN_AVR_*)
  unsigned flags;               // See AVRPART_ masks

  // STK500 v2 parameters from ATDF files
  int timeout;
  int stabdelay;
  int cmdexedelay;
  int synchloops;
  int bytedelay;
  int pollindex;
  unsigned char pollvalue;
  int predelay;
  int postdelay;
  int pollmethod;

  enum ctl_stack ctl_stack_type;                 // What to use the ctl stack for
  unsigned char controlstack[CTL_STACK_SIZE];    // Stk500v2 PP/HVSP ctl stack
  unsigned char flash_instr[FLASH_INSTR_SIZE];   // Flash instructions (debugWire, JTAG)
  unsigned char eeprom_instr[EEPROM_INSTR_SIZE]; // EEPROM instructions (debugWire, JTAG)

  // STK500 v2 hv mode parameters
  int hventerstabdelay;
  int progmodedelay;
  int latchcycles;
  int togglevtg;
  int poweroffdelay;
  int resetdelayms;
  int resetdelayus;
  int hvleavestabdelay;
  int resetdelay;
  int chiperasepulsewidth;
  int chiperasepolltimeout;
  int chiperasetime;
  int programfusepulsewidth;
  int programfusepolltimeout;
  int programlockpulsewidth;
  int programlockpolltimeout;
  int synchcycles;
  int hvspcmdexedelay;

  // debugWIRE and/or JTAG ICE mkII XML file parameters
  unsigned char idr;            // I/O address of IDR (OCD) reg
  unsigned char rampz;          // I/O address of RAMPZ reg
  unsigned char spmcr;          // Memory address of SPMCR reg
  unsigned char eecr;           // Memory address of EECR reg
  unsigned char eind;           // Memory address of EIND reg
  unsigned int mcu_base;        // Base address of MCU control block in ATxmega devices
  unsigned int nvm_base;        // Base address of NVM controller in ATxmega devices
  unsigned int ocd_base;        // Base address of OCD module in AVR8X/UPDI devices
  unsigned int syscfg_base;     // Base address of revision ID in AVR8X/UPDI devices
  int ocdrev;                   // OCD revision (JTAGICE3 parameter, from AS6 XML files)

  // Bootloader parameter
  unsigned char autobaud_sync;  // Sync byte for bootloader autobaud, must be <= 0x30
  int factory_fcpu;             // Initial F_CPU after reset assuming factory settings

  OPCODE *op[AVR_OP_MAX];       // Opcodes

  LISTID mem;                   // AVR memory definitions
  LISTID mem_alias;             // Memory alias definitions
  const char *config_file;      // Config file where defined
  int lineno;                   // Config file line number
} AVRPART;

typedef unsigned int Memtype;
typedef struct {
  const char *str;
  Memtype type;
} Memtable;

// The least significant 4 bits of type are the offset of a fuse in fuses mem
#define MEM_FUSEOFF_MASK     15 // Mask for offset
#define MEM_FUSE0             0 // fuse lfuse fuse0 wdtcfg
#define MEM_FUSE1             1 // hfuse fuse1 bodcfg
#define MEM_FUSE2             2 // efuse fuse2 osccfg
#define MEM_FUSE4             4 // fuse4 tcd0cfg
#define MEM_FUSE5             5 // fuse5 syscfg0
#define MEM_FUSE6             6 // fuse6 syscfg1
#define MEM_FUSE7             7 // fuse7 append codesize
#define MEM_FUSE8             8 // fuse8 bootend bootsize
#define MEM_FUSEA            10 // fusea pdicfg

// Individual memories that may have different names in different parts
#define MEM_EEPROM      (1<< 4) // eeprom
#define MEM_FLASH       (1<< 5) // flash
#define MEM_APPLICATION (1<< 6) // application
#define MEM_APPTABLE    (1<< 7) // apptable
#define MEM_BOOT        (1<< 8) // boot
#define MEM_FUSES       (1<< 9) // fuses
#define MEM_LOCK        (1<<10) // lock lockbits
#define MEM_SIGROW      (1<<11) // sigrow prodsig
#define MEM_PRODSIG  MEM_SIGROW
#define MEM_SIGNATURE   (1<<12) // signature
#define MEM_CALIBRATION (1<<13) // calibration
#define MEM_TEMPSENSE   (1<<14) // tempsense
#define MEM_SERNUM      (1<<15) // sernum
#define MEM_OSCCAL16    (1<<16) // osccal16
#define MEM_OSCCAL20    (1<<17) // osccal20
#define MEM_OSC16ERR    (1<<18) // osc16err
#define MEM_OSC20ERR    (1<<19) // osc20err
#define MEM_BOOTROW     (1<<20) // bootrow
#define MEM_USERROW     (1<<21) // userrow usersig
#define MEM_USERSIG MEM_USERROW
#define MEM_IO          (1<<22) // io
#define MEM_SRAM        (1<<23) // sram
#define MEM_SIB         (1<<24) // sib

// Attributes
#define MEM_IN_FLASH    (1<<27) // flash application apptable boot
#define MEM_IS_A_FUSE   (1<<28) // fuse [elh]fuse fuseN wdtcfg bodcfg osccfg tcd0cfg syscfg0 syscfg1 append codesize bootend bootsize pdicfg
#define MEM_USER_TYPE   (1<<29) // userrow usersig bootrow
#define MEM_IN_SIGROW   (1<<30) // prodsig sigrow signature calibration sernum tempsense osccal16 osccal20 osc16err osc20err
#define MEM_READONLY   (1U<<31) // sib prodsig sigrow signature sernum tempsense calibration osccal16 osccal20 osc16err osc20err

// Marcos to locate a memory type or a fuse
#define avr_locate_eeprom(p) avr_locate_mem_by_type((p), MEM_EEPROM)
#define avr_locate_flash(p) avr_locate_mem_by_type((p), MEM_FLASH)
#define avr_locate_application(p) avr_locate_mem_by_type((p), MEM_APPLICATION)
#define avr_locate_apptable(p) avr_locate_mem_by_type((p), MEM_APPTABLE)
#define avr_locate_boot(p) avr_locate_mem_by_type((p), MEM_BOOT)
#define avr_locate_fuses(p) avr_locate_mem_by_type((p), MEM_FUSES)
#define avr_locate_lock(p) avr_locate_mem_by_type((p), MEM_LOCK)
#define avr_locate_lockbits(p) avr_locate_mem_by_type((p), MEM_LOCK)
#define avr_locate_prodsig(p) avr_locate_mem_by_type((p), MEM_PRODSIG)
#define avr_locate_sigrow(p) avr_locate_mem_by_type((p), MEM_SIGROW)
#define avr_locate_signature(p) avr_locate_mem_by_type((p), MEM_SIGNATURE)
#define avr_locate_calibration(p) avr_locate_mem_by_type((p), MEM_CALIBRATION)
#define avr_locate_tempsense(p) avr_locate_mem_by_type((p), MEM_TEMPSENSE)
#define avr_locate_sernum(p) avr_locate_mem_by_type((p), MEM_SERNUM)
#define avr_locate_osccal16(p) avr_locate_mem_by_type((p), MEM_OSCCAL16)
#define avr_locate_osccal20(p) avr_locate_mem_by_type((p), MEM_OSCCAL20)
#define avr_locate_osc16err(p) avr_locate_mem_by_type((p), MEM_OSC16ERR)
#define avr_locate_osc20err(p) avr_locate_mem_by_type((p), MEM_OSC20ERR)
#define avr_locate_bootrow(p) avr_locate_mem_by_type((p), MEM_BOOTROW)
#define avr_locate_usersig(p) avr_locate_mem_by_type((p), MEM_USERSIG)
#define avr_locate_userrow(p) avr_locate_mem_by_type((p), MEM_USERROW)
#define avr_locate_io(p) avr_locate_mem_by_type((p), MEM_IO)
#define avr_locate_sram(p) avr_locate_mem_by_type((p), MEM_SRAM)
#define avr_locate_sib(p) avr_locate_mem_by_type((p), MEM_SIB)

#define avr_locate_fuse(p) avr_locate_mem_by_type((p), MEM_IS_A_FUSE | MEM_FUSE0)
#define avr_locate_lfuse(p) avr_locate_mem_by_type((p), MEM_IS_A_FUSE | MEM_FUSE0)
#define avr_locate_hfuse(p) avr_locate_mem_by_type((p), MEM_IS_A_FUSE | MEM_FUSE1)
#define avr_locate_efuse(p) avr_locate_mem_by_type((p), MEM_IS_A_FUSE | MEM_FUSE2)
#define avr_locate_fuse0(p) avr_locate_mem_by_type((p), MEM_IS_A_FUSE | MEM_FUSE0)
#define avr_locate_wdtcfg(p) avr_locate_mem_by_type((p), MEM_IS_A_FUSE | MEM_FUSE0)
#define avr_locate_fuse1(p) avr_locate_mem_by_type((p), MEM_IS_A_FUSE | MEM_FUSE1)
#define avr_locate_bodcfg(p) avr_locate_mem_by_type((p), MEM_IS_A_FUSE | MEM_FUSE1)
#define avr_locate_fuse2(p) avr_locate_mem_by_type((p), MEM_IS_A_FUSE | MEM_FUSE2)
#define avr_locate_osccfg(p) avr_locate_mem_by_type((p), MEM_IS_A_FUSE | MEM_FUSE2)
#define avr_locate_fuse4(p) avr_locate_mem_by_type((p), MEM_IS_A_FUSE | MEM_FUSE4)
#define avr_locate_tcd0cfg(p) avr_locate_mem_by_type((p), MEM_IS_A_FUSE | MEM_FUSE4)
#define avr_locate_fuse5(p) avr_locate_mem_by_type((p), MEM_IS_A_FUSE | MEM_FUSE5)
#define avr_locate_syscfg0(p) avr_locate_mem_by_type((p), MEM_IS_A_FUSE | MEM_FUSE5)
#define avr_locate_fuse6(p) avr_locate_mem_by_type((p), MEM_IS_A_FUSE | MEM_FUSE6)
#define avr_locate_syscfg1(p) avr_locate_mem_by_type((p), MEM_IS_A_FUSE | MEM_FUSE6)
#define avr_locate_fuse7(p) avr_locate_mem_by_type((p), MEM_IS_A_FUSE | MEM_FUSE7)
#define avr_locate_append(p) avr_locate_mem_by_type((p), MEM_IS_A_FUSE | MEM_FUSE7)
#define avr_locate_codesize(p) avr_locate_mem_by_type((p), MEM_IS_A_FUSE | MEM_FUSE7)
#define avr_locate_fuse8(p) avr_locate_mem_by_type((p), MEM_IS_A_FUSE | MEM_FUSE8)
#define avr_locate_bootend(p) avr_locate_mem_by_type((p), MEM_IS_A_FUSE | MEM_FUSE8)
#define avr_locate_bootsize(p) avr_locate_mem_by_type((p), MEM_IS_A_FUSE | MEM_FUSE8)
#define avr_locate_fusea(p) avr_locate_mem_by_type((p), MEM_IS_A_FUSE | MEM_FUSEA)
#define avr_locate_pdicfg(p) avr_locate_mem_by_type((p), MEM_IS_A_FUSE | MEM_FUSEA)

// Fuse offset and memory type/attribute macros
#define mem_is_eeprom(mem) (!!((mem)->type & MEM_EEPROM))
#define mem_is_flash(mem) (!!((mem)->type & MEM_FLASH))
#define mem_is_application(mem) (!!((mem)->type & MEM_APPLICATION))
#define mem_is_apptable(mem) (!!((mem)->type & MEM_APPTABLE))
#define mem_is_boot(mem) (!!((mem)->type & MEM_BOOT))
#define mem_is_fuses(mem) (!!((mem)->type & MEM_FUSES))
#define mem_is_lock(mem) (!!((mem)->type & MEM_LOCK))
#define mem_is_prodsig(mem) (!!((mem)->type & MEM_PRODSIG))
#define mem_is_sigrow(mem) (!!((mem)->type & MEM_SIGROW))
#define mem_is_signature(mem) (!!((mem)->type & MEM_SIGNATURE))
#define mem_is_calibration(mem) (!!((mem)->type & MEM_CALIBRATION))
#define mem_is_tempsense(mem) (!!((mem)->type & MEM_TEMPSENSE))
#define mem_is_sernum(mem) (!!((mem)->type & MEM_SERNUM))
#define mem_is_osccal16(mem) (!!((mem)->type & MEM_OSCCAL16))
#define mem_is_osccal20(mem) (!!((mem)->type & MEM_OSCCAL20))
#define mem_is_osc16err(mem) (!!((mem)->type & MEM_OSC16ERR))
#define mem_is_osc20err(mem) (!!((mem)->type & MEM_OSC20ERR))
#define mem_is_bootrow(mem) (!!((mem)->type & MEM_BOOTROW))
#define mem_is_userrow(mem) (!!((mem)->type & MEM_USERROW))
#define mem_is_usersig(mem) (!!((mem)->type & MEM_USERSIG))
#define mem_is_io(mem) (!!((mem)->type & MEM_IO))
#define mem_is_sram(mem) (!!((mem)->type & MEM_SRAM))
#define mem_is_sib(mem) (!!((mem)->type & MEM_SIB))

#define mem_is_in_flash(mem) (!!((mem)->type & MEM_IN_FLASH))
#define mem_is_a_fuse(mem) (!!((mem)->type & MEM_IS_A_FUSE))
#define mem_is_in_fuses(mem) (!!((mem)->type & (MEM_FUSES | MEM_IS_A_FUSE))) // If fuses exists!
#define mem_is_user_type(mem) (!!((mem)->type & MEM_USER_TYPE))
#define mem_is_in_sigrow(mem) (!!((mem)->type & MEM_IN_SIGROW)) // If sigrow exists, that is
#define mem_is_readonly(mem) (!!((mem)->type & MEM_READONLY))
#define mem_is_paged_type(mem) (!!((mem)->type & (MEM_IN_FLASH | MEM_EEPROM | MEM_USER_TYPE)))
#define mem_is_lfuse(m) (((m)->type&(MEM_IS_A_FUSE|MEM_FUSEOFF_MASK)) == (MEM_IS_A_FUSE|MEM_FUSE0))
#define mem_is_hfuse(m) (((m)->type&(MEM_IS_A_FUSE|MEM_FUSEOFF_MASK)) == (MEM_IS_A_FUSE|MEM_FUSE1))
#define mem_is_efuse(m) (((m)->type&(MEM_IS_A_FUSE|MEM_FUSEOFF_MASK)) == (MEM_IS_A_FUSE|MEM_FUSE2))
#define mem_is_fuse0(m) (((m)->type&(MEM_IS_A_FUSE|MEM_FUSEOFF_MASK)) == (MEM_IS_A_FUSE|MEM_FUSE0))
#define mem_is_fuse1(m) (((m)->type&(MEM_IS_A_FUSE|MEM_FUSEOFF_MASK)) == (MEM_IS_A_FUSE|MEM_FUSE1))
#define mem_is_fuse2(m) (((m)->type&(MEM_IS_A_FUSE|MEM_FUSEOFF_MASK)) == (MEM_IS_A_FUSE|MEM_FUSE2))
#define mem_is_fuse4(m) (((m)->type&(MEM_IS_A_FUSE|MEM_FUSEOFF_MASK)) == (MEM_IS_A_FUSE|MEM_FUSE4))
#define mem_is_fuse5(m) (((m)->type&(MEM_IS_A_FUSE|MEM_FUSEOFF_MASK)) == (MEM_IS_A_FUSE|MEM_FUSE5))
#define mem_is_fuse6(m) (((m)->type&(MEM_IS_A_FUSE|MEM_FUSEOFF_MASK)) == (MEM_IS_A_FUSE|MEM_FUSE6))
#define mem_is_fuse7(m) (((m)->type&(MEM_IS_A_FUSE|MEM_FUSEOFF_MASK)) == (MEM_IS_A_FUSE|MEM_FUSE7))
#define mem_is_fuse8(m) (((m)->type&(MEM_IS_A_FUSE|MEM_FUSEOFF_MASK)) == (MEM_IS_A_FUSE|MEM_FUSE8))
#define mem_is_fusea(m) (((m)->type&(MEM_IS_A_FUSE|MEM_FUSEOFF_MASK)) == (MEM_IS_A_FUSE|MEM_FUSEA))

#define mem_fuse_offset(mem) ((mem)->type & MEM_FUSEOFF_MASK)   // Valid if mem_is_a_fuse(mem)

typedef struct avrmem {
  const char *desc;             // Memory description ("flash", "eeprom", etc)
  Memtype type;                 // Internally used type, cannot be set in conf files
  LISTID comments;              // Used by developer options -p*/[ASsr...]
  int paged;                    // 16-bit page addressed, e.g., ATmega flash but not EEPROM
  int size;                     // Total memory size in bytes
  int page_size;                // Size of memory page (if page addressed)
  int num_pages;                // Number of pages (if page addressed)
  int initval;                  // Factory setting of fuses and lock bits
  int bitmask;                  // Bits used in fuses and lock bits
  int n_word_writes;            // TPI only: number words to write at a time
  unsigned int offset;          // Offset in IO memory (ATxmega, UPDI, some classic memories)
  int min_write_delay;          // Microseconds
  int max_write_delay;          // Microseconds
  int pwroff_after_write;       // After this memory is written to, the device must be powered off and back on, see errata
                                // https://www.microchip.com/content/dam/mchp/documents/OTH/ProductDocuments/DataSheets/doc1042.pdf
  unsigned char readback[2];    // Polled read-back values

  int mode;                     // Stk500 v2 xml file parameter
  int delay;                    // Stk500 v2 xml file parameter
  int blocksize;                // Stk500 v2 xml file parameter
  int readsize;                 // Stk500 v2 xml file parameter
  int pollindex;                // Stk500 v2 xml file parameter

  unsigned char *buf;           // Pointer to memory buffer
  unsigned char *tags;          // Allocation tags
  OPCODE *op[AVR_OP_MAX];       // Opcodes
} AVRMEM;

typedef struct avrmem_alias {
  const char *desc;             // Alias name, eg, syscfg0
  AVRMEM *aliased_mem;
} AVRMEM_ALIAS;

typedef struct programmer PROGRAMMER;   // Forward declaration

#ifdef __cplusplus
extern "C" {
#endif

  int intlog2(unsigned int n);

  // Functions for OPCODE structures
  OPCODE *avr_new_opcode(void);
  void avr_free_opcode(OPCODE *op);
  int avr_set_bits(const OPCODE *op, unsigned char *cmd);
  int avr_set_addr(const OPCODE *op, unsigned char *cmd, unsigned long addr);
  int avr_set_addr_mem(const AVRMEM *mem, int opnum, unsigned char *cmd, unsigned long addr);
  int avr_set_input(const OPCODE *op, unsigned char *cmd, unsigned char data);
  int avr_get_output(const OPCODE *op, const unsigned char *res, unsigned char *data);
  int avr_get_output_index(const OPCODE *op);
  char cmdbitchar(CMDBIT cb);
  char *cmdbitstr(CMDBIT cb);
  const char *opcodename(int opnum);
  char *opcode2str(const OPCODE *op, int opnum, int detailed);

  // Functions for AVRMEM structures
  AVRMEM *avr_new_mem(void);
  AVRMEM *avr_new_memory(const char *name, int size);
  AVRMEM_ALIAS *avr_new_memalias(void);
  const char *avr_mem_name(const AVRPART *p, const AVRMEM *mem);
  int avr_initmem(const AVRPART *p);
  AVRMEM *avr_dup_mem(const AVRMEM *m);
  void avr_free_mem(AVRMEM *m);
  void avr_free_memalias(AVRMEM_ALIAS *m);
  AVRMEM *avr_locate_mem(const AVRPART *p, const char *desc);
  AVRMEM *avr_locate_mem_noalias(const AVRPART *p, const char *desc);
  AVRMEM *avr_locate_fuse_by_offset(const AVRPART *p, unsigned int off);
  AVRMEM *avr_locate_mem_by_type(const AVRPART *p, Memtype type);
  unsigned int avr_data_offset(const AVRPART *p);
  AVRMEM_ALIAS *avr_locate_memalias(const AVRPART *p, const char *desc);
  AVRMEM_ALIAS *avr_find_memalias(const AVRPART *p, const AVRMEM *m_orig);
  void avr_mem_display(FILE *f, const PROGRAMMER *pgm, const AVRPART *p, const char *prefix);

  // Functions for AVRPART structures
  AVRPART *avr_new_part(void);
  AVRPART *avr_dup_part(const AVRPART *d);
  void avr_free_part(AVRPART *d);
  AVRPART *locate_part(const LISTID parts, const char *partdesc);
  AVRPART *locate_part_by_avr910_devcode(const LISTID parts, int devcode);
  AVRPART *locate_part_by_signature(const LISTID parts, unsigned char *sig, int sigsize);
  AVRPART *locate_part_by_signature_pm(const LISTID parts, unsigned char *sig, int sigsize, int prog_modes);
  int avr_sig_compatible(const unsigned char *sig1, const unsigned char *sig2);

  char *avr_prog_modes(int pm), *str_prog_modes(int pm), *dev_prog_modes(int pm);
  void avr_display(FILE *f, const PROGRAMMER *pgm, const AVRPART *p, const char *prefix, int verbose);
  int avr_variants_display(FILE *f, const AVRPART *p, const char *prefix);

  typedef void (*walk_avrparts_cb)(const char *name, const char *desc,
    const char *cfgname, int cfglineno, void *cookie);
  void walk_avrparts(LISTID avrparts, walk_avrparts_cb cb, void *cookie);
  void sort_avrparts(LISTID avrparts);

  // cmp can be, eg, str_caseeq or str_casematch
  int part_eq(AVRPART *p, const char *string, int (*cmp)(const char *, const char *));

  int compare_memory_masked(AVRMEM *m, uint8_t buf1, uint8_t buf2);

#ifdef __cplusplus
}
#endif

// Formerly pindefs.h

enum {
  PPI_AVR_VCC = 1,
  PPI_AVR_BUFF,
  PIN_AVR_RESET,
  PIN_AVR_SCK,
  PIN_AVR_SDO,
  PIN_AVR_SDI,
  PIN_JTAG_TCK,
  PIN_JTAG_TDI,
  PIN_JTAG_TDO,
  PIN_JTAG_TMS,
  PIN_LED_ERR,
  PIN_LED_RDY,
  PIN_LED_PGM,
  PIN_LED_VFY,
  N_PINS
};

#define PIN_MASK    (UINT_MAX>>1)
#define PIN_INVERSE (~(PIN_MASK)) // Flag for inverted pin in serbb
#define PIN_MIN               0   // Smallest allowed pin number
#define PIN_MAX              31   // Largest allowed pin number

#ifdef HAVE_LINUXGPIO

// Embedded systems might have a lot more gpio than only 0-31
#undef PIN_MAX
#define PIN_MAX     1000        // Largest allowed pin number
#endif

// Number of pins in each element of the bitfield
#define PIN_FIELD_ELEMENT_SIZE (sizeof(Pinmask)*8)

// Numer of elements to store the complete bitfield of all pins
#define PIN_FIELD_SIZE ((PIN_MAX+1 + PIN_FIELD_ELEMENT_SIZE-1)/PIN_FIELD_ELEMENT_SIZE)

/*
 * This sets the corresponding bits to 1 or 0, the inverse mask is used to
 * invert the value in necessary. It uses only the lowest element (index=0) of
 * the bitfield, which should be enough for most programmers.
 *
 * @param[in] x       input value
 * @param[in] pgm     the programmer whose pin definitions to use
 * @param[in] pinname the logical name of the pin (PIN_AVR_*, ...)
 * @param[in] level   the logical level (level != 0 => 1, level == 0 => 0),
 *                    if the pin is defined as inverted the resulting bit is
 *                    also inverted
 * @returns           the input value with the relevant bits modified
 */
#define SET_BITS_0(x, pgm, pinname, level) ( ((x) & ~(pgm)->pin[pinname].mask[0]) | \
  ((pgm)->pin[pinname].mask[0] & ((level)? ~(pgm)->pin[pinname].inverse[0]: (pgm)->pin[pinname].inverse[0])) \
)

/*
 * Check if the corresponding bit is set (returns != 0) or cleared. The inverse
 * mask is used, to invert the relevant bits. If the pin definition contains
 * multiple pins, then a single set pin leads to return value != 0. Then you
 * have to check the relevant bits of the returned value, if you need more
 * information. It uses only the lowest element (index=0) of the bitfield,
 * which should be enough for most programmers.
 *
 * @param[in] x       input value
 * @param[in] pgm     the programmer whose pin definitions to use
 * @param[in] pinname the logical name of the pin (PIN_AVR_*, ...)
 * @returns           the input value with only the relevant bits (which are already inverted,
 *                      so you get always the logical level)
 */
#define GET_BITS_0(x, pgm,pinname) (((x) ^ (pgm)->pin[pinname].inverse[0]) & (pgm)->pin[pinname].mask[0])

// Data structure to hold used pins by logical function (PIN_AVR_*, ...)
struct pindef {
  Pinmask mask[PIN_FIELD_SIZE]; ///< bitfield of used pins
  Pinmask inverse[PIN_FIELD_SIZE]; ///< bitfield of inverse/normal usage of used pins
};

// Data structure to define a checklist of valid pins for each function
typedef struct pin_checklist {
  int pinname;                  ///< logical pinname eg. PIN_AVR_SCK
  int mandatory;                ///< is this a mandatory pin
  const struct pindef *valid_pins; ///< mask defines allowed pins, inverse define is they might be used inverted
} Pin_checklist;

/*
 * Adds a pin in the pin definition as normal or inverse pin.
 *
 * @param[out] pindef pin definition to update
 * @param[in] pin number of pin [0..PIN_MAX]
 * @param[in] inverse inverse (true) or normal (false) pin
 */
void pin_set_value(struct pindef *const pindef, const int pin, const bool inverse);

/*
 * Clear all defined pins in pindef
 *
 * @param[out] pindef pin definition to clear
 */
void pin_clear_all(struct pindef *const pindef);

/*
 * Convert for given programmer new pin definitions to old pin definitions.
 *
 * @param[inout] pgm programmer whose pins shall be converted.
 */
int pgm_fill_old_pins(PROGRAMMER *const pgm);

/*
 * This function checks all pin of pgm against the constraints given in the checklist.
 * It checks if
 * @li any invalid pins are used
 * @li valid pins are used inverted when not allowed
 * @li any pins are used by more than one function
 * @li any mandatory pin is not set all.
 *
 * In case of any error it report the wrong function and the pin numbers
 * For verbose >= MSG_NOTICE2 it also reports the possible correct value
 * For verbose >= MSG_DEBUG it shows also which pins were ok
 *
 * @param[in] pgm the programmer to check
 * @param[in] checklist the constraint for the pins
 * @param[in] size the number of entries in checklist
 * @param[in] output false suppresses error messages to the user
 * @returns 0 if all pin definitions are valid, -1 otherwise
 */
int pins_check(const PROGRAMMER *const pgm, const Pin_checklist *const checklist, const int size, const bool output);

/*
 * Returns the name of the pin as string
 *
 * @param pinname the pinname which we want as string.
 * @returns a string with the pinname, or <unknown> if pinname is invalid.
 */
const char *avr_pin_name(int pinname);

/*
 * Returns the name of the pin as lowercase string
 *
 * @param pinname the pinname which we want as string.
 * @returns a lowercase string with the pinname, or <unknown> if pinname is invalid.
 */
const char *avr_pin_lcname(int pinname);

/*
 * This function returns a string of defined pins, eg, ~1, 2, ~4, ~5, 7 or ""
 *
 * @param[in] pindef the pin definition for which we want the string representation
 * @returns a temporary string that lives in closed-circuit space
 */
const char *pins_to_str(const struct pindef *const pindef);

/*
 * This function returns a string representation of pins in the mask, eg, 1, 3, 5-7, 9, 12
 * Consecutive pin numbers are represented as start-end.
 *
 * @param[in] pinmask the pin mask for which we want the string representation
 * @returns a temporary string that lives in closed-circuit space
 */
const char *pinmask_to_str(const Pinmask *const pinmask);

// Formerly serial.h

/*
 * This is the API for the generic serial interface. The implementations are
 * actually provided by the target dependant files:
 *
 * ser_posix.c : posix serial interface.
 * ser_win32.c : native win32 serial interface.
 *
 * The target file will be selected at configure time.
 */

extern long serial_recv_timeout;        // ms
extern long serial_drain_timeout;       // ms

union filedescriptor {
  int ifd;
  void *pfd;
  struct {
    void *handle;
    int rep;                    // Bulk read endpoint
    int wep;                    // Bulk write endpoint
    int eep;                    // Event read endpoint
    int max_xfer;               // Max transfer size
    int use_interrupt_xfer;     // Device uses interrupt transfers
  } usb;
};

#define SERIAL_CS5       0x0000
#define SERIAL_CS6       0x0001
#define SERIAL_CS7       0x0002
#define SERIAL_CS8       0x0004

#define SERIAL_NO_CSTOPB 0x0000
#define SERIAL_CSTOPB    0x0008

#define SERIAL_NO_CREAD  0x0000
#define SERIAL_CREAD     0x0010

#define SERIAL_NO_PARITY 0x0000
#define SERIAL_PARENB    0x0020
#define SERIAL_PARODD    0x0040

#define SERIAL_NO_CLOCAL 0x0000
#define SERIAL_CLOCAL    0x0080

#define SERIAL_8N1 (SERIAL_CS8 | SERIAL_NO_CSTOPB | SERIAL_CREAD | SERIAL_NO_PARITY | SERIAL_CLOCAL)
#define SERIAL_8E1 (SERIAL_CS8 | SERIAL_NO_CSTOPB | SERIAL_CREAD | SERIAL_PARENB    | SERIAL_CLOCAL)
#define SERIAL_8E2 (SERIAL_CS8 | SERIAL_CSTOPB    | SERIAL_CREAD | SERIAL_PARENB    | SERIAL_CLOCAL)

union pinfo {
  struct {
    long baud;
    unsigned long cflags;
  } serialinfo;
  struct {
    unsigned short vid;
    unsigned short pid;
    unsigned short flags;
#define PINFO_FL_USEHID  0x0001
#define PINFO_FL_SILENT  0x0002 // Don't complain if not found
  } usbinfo;
};

struct serial_device {
  // Open should return -1 on error, other values on success
  int (*open)(const char *port, union pinfo pinfo, union filedescriptor *fd);
  int (*setparams)(const union filedescriptor *fd, long baud, unsigned long cflags);
  void (*close)(union filedescriptor *fd);
  void (*rawclose)(union filedescriptor *fd);  // Don't restore terminal attributes (Linux)

<<<<<<< HEAD
  int (*send)(const union filedescriptor *fd, const unsigned char * buf, size_t buflen);
  int (*recv)(const union filedescriptor *fd, unsigned char * buf, size_t buflen);
  int (*send_ep)(const union filedescriptor *fd, unsigned char ep, const unsigned char * buf, size_t buflen);
  int (*recv_ep)(const union filedescriptor *fd, unsigned char ep, unsigned char * buf, size_t buflen);
=======
  int (*send)(const union filedescriptor *fd, const unsigned char *buf, size_t buflen);
  int (*recv)(const union filedescriptor *fd, unsigned char *buf, size_t buflen);
>>>>>>> ebfea9ea
  int (*drain)(const union filedescriptor *fd, int display);

  int (*set_dtr_rts)(const union filedescriptor *fd, int is_on);

  const char *usbsn;
  const char *usbproduct;
  int flags;
#define SERDEV_FL_NONE        0 // No flags
#define SERDEV_FL_CANSETSPEED 1 // Device can change speed
};

extern struct serial_device *serdev;
extern struct serial_device serial_serdev;
extern struct serial_device usb_serdev;
extern struct serial_device usb_serdev_frame;
extern struct serial_device avrdoper_serdev;
extern struct serial_device usbhid_serdev;

#define serial_open (serdev->open)
#define serial_setparams (serdev->setparams)
#define serial_close (serdev->close)
#define serial_rawclose (serdev->rawclose)
#define serial_send (serdev->send)
#define serial_recv (serdev->recv)
#define serial_send_ep (serdev->send_ep)
#define serial_recv_ep (serdev->recv_ep)
#define serial_drain (serdev->drain)
#define serial_set_dtr_rts (serdev->set_dtr_rts)

// See avrcache.c
typedef struct {                // Memory cache for a subset of cached pages
  int size, page_size;          // Size of cache (flash or eeprom size) and page size
  unsigned int offset;          // Offset of flash/eeprom memory
  unsigned char *cont, *copy;   // Current memory contens and device copy of it
  unsigned char *iscached;      // iscached[i] set when page i has been loaded
} AVR_Cache;

// Formerly pgm.h

#define OFF                   0 // Many contexts: reset, power, LEDs, ...
#define ON                    1 // Many contexts

#define PGM_TYPELEN 32

typedef enum {
  EXIT_VCC_UNSPEC,
  EXIT_VCC_ENABLED,
  EXIT_VCC_DISABLED
} Exit_vcc;

typedef enum {
  EXIT_RESET_UNSPEC,
  EXIT_RESET_ENABLED,
  EXIT_RESET_DISABLED
} Exit_reset;

typedef enum {
  EXIT_DATAHIGH_UNSPEC,
  EXIT_DATAHIGH_ENABLED,
  EXIT_DATAHIGH_DISABLED
} Exit_datahigh;

typedef enum {
  CONNTYPE_PARALLEL,
  CONNTYPE_SERIAL,
  CONNTYPE_USB,
  CONNTYPE_SPI,
  CONNTYPE_LINUXGPIO
} Conntype;

#define LED_N                 4 // Max number of LEDs driven by programmers
#define LED_RDY               0 // led_set(pgm, LED_RDY) or led_clr(pgm, LED_RDY)
#define LED_ERR               1 // led_set(pgm, LED_ERR) or led_clr(pgm, LED_ERR)
#define LED_PGM               2 // led_set(pgm, LED_PGM) or led_clr(pgm, LED_PGM)
#define LED_VFY               3 // led_set(pgm, LED_VFY) or led_clr(pgm, LED_VFY)
#define LED_BEG            (-1) // led_set(pgm, LED_BEG) initally clear all LEDs
#define LED_END            (-2) // led_set(pgm, LED_END) set error codes at extit
#define LED_NOP            (-3) // led_set(pgm, LED_NOP) periodic nop for blinking

#ifndef LED_FMAX
#define LED_FMAX           2.51 // Hz (max frequency at which LEDs change)
#endif

typedef struct {
  int now, chg, phy, end, set;  // LED states (current, change needed next period, physical, at end, ever set)
  unsigned long ms[LED_N];      // Time in ms after last physical change
} Leds;

/*
 * Any changes in PROGRAMMER, please also ensure changes are made in
 *  - lexer.l
 *  - Either Component avr_comp[] of config.c or config_gram.y
 *  - dev_pgm_strct() in developer_opts.c
 *  - pgm_new() in pgm.c for initialisation; note that all const char * must be initialised with ""
 */
typedef struct programmer {
  LISTID id;
  const char *desc;
  void (*initpgm)(PROGRAMMER *pgm);  // Sets up the AVRDUDE programmer
  LISTID comments;              // Used by developer options -c*/[ASsr...]
  const char *parent_id;        // Used by developer options
  int prog_modes;               // Programming interfaces, see #define PM_...
  int is_serialadapter;         // Programmer is also a serialadapter
  int extra_features;
  struct pindef pin[N_PINS];
  Conntype conntype;
  int baudrate;
  int usbvid;
  LISTID usbpid;
  const char *usbdev;
  const char *usbsn;
  const char *usbvendor;
  const char *usbproduct;
  LISTID hvupdi_support;        // List of UPDI HV variants the tool supports, see HV_UPDI_VARIANT_x

  // Values below are not set by config_gram.y; ensure fd is first for dev_pgm_raw()
  union filedescriptor fd;
  char type[PGM_TYPELEN];
  const char *port;
  unsigned int pinno[N_PINS];   // TODO: to be removed if old pin data no longer needed
  Exit_vcc exit_vcc;            // Should these be set in avrdude.conf?
  Exit_reset exit_reset;
  Exit_datahigh exit_datahigh;
  int ppidata;
  int ppictrl;
  int ispdelay;                 // ISP clock delay
  int page_size;                // Page size if the programmer supports paged write/load
  double bitclock;              // JTAG ICE clock period in microseconds
  Leds *leds;                   // State of LEDs as tracked by led_...()  functions in leds.c

  int (*rdy_led)(const PROGRAMMER *pgm, int value);
  int (*err_led)(const PROGRAMMER *pgm, int value);
  int (*pgm_led)(const PROGRAMMER *pgm, int value);
  int (*vfy_led)(const PROGRAMMER *pgm, int value);
  int (*initialize)(const PROGRAMMER *pgm, const AVRPART *p); // Sets up the physical programmer
  void (*display)(const PROGRAMMER *pgm, const char *p);
  void (*enable)(PROGRAMMER *pgm, const AVRPART *p);
  void (*disable)(const PROGRAMMER *pgm);
  void (*powerup)(const PROGRAMMER *pgm);
  void (*powerdown)(const PROGRAMMER *pgm);
  int (*program_enable)(const PROGRAMMER *pgm, const AVRPART *p);
  int (*chip_erase)(const PROGRAMMER *pgm, const AVRPART *p);
  int (*unlock)(const PROGRAMMER *pgm, const AVRPART *p);
  int (*cmd)(const PROGRAMMER *pgm, const unsigned char *cmd, unsigned char *res);
  int (*cmd_tpi)(const PROGRAMMER *pgm, const unsigned char *cmd, int cmd_len,
    unsigned char *res, int res_len);
  int (*spi)(const PROGRAMMER *pgm, const unsigned char *cmd, unsigned char *res, int count);
  int (*open)(PROGRAMMER *pgm, const char *port);
  void (*close)(PROGRAMMER *pgm);
  int (*paged_write)(const PROGRAMMER *pgm, const AVRPART *p, const AVRMEM *m,
    unsigned int pg_size, unsigned int addr, unsigned int n);
  int (*paged_load)(const PROGRAMMER *pgm, const AVRPART *p, const AVRMEM *m,
    unsigned int pg_size, unsigned int addr, unsigned int n);
  int (*page_erase)(const PROGRAMMER *pgm, const AVRPART *p, const AVRMEM *m, unsigned int addr);
  void (*write_setup)(const PROGRAMMER *pgm, const AVRPART *p, const AVRMEM *m);
  int (*write_byte)(const PROGRAMMER *pgm, const AVRPART *p, const AVRMEM *m,
    unsigned long addr, unsigned char value);
  int (*read_byte)(const PROGRAMMER *pgm, const AVRPART *p, const AVRMEM *m,
    unsigned long addr, unsigned char *value);
  int (*read_sig_bytes)(const PROGRAMMER *pgm, const AVRPART *p, const AVRMEM *m);
  int (*read_sib)(const PROGRAMMER *pgm, const AVRPART *p, char *sib);
  int (*read_chip_rev)(const PROGRAMMER *pgm, const AVRPART *p, unsigned char *chip_rev);
  int (*term_keep_alive)(const PROGRAMMER *pgm, const AVRPART *p);
  int (*end_programming)(const PROGRAMMER *pgm, const AVRPART *p);

  void (*print_parms)(const PROGRAMMER *pgm, FILE *fp);
  int (*set_vtarget)(const PROGRAMMER *pgm, double v);
  int (*get_vtarget)(const PROGRAMMER *pgm, double *v);
  int (*set_varef)(const PROGRAMMER *pgm, unsigned int chan, double v);
  int (*get_varef)(const PROGRAMMER *pgm, unsigned int chan, double *v);
  int (*set_fosc)(const PROGRAMMER *pgm, double v);
  int (*get_fosc)(const PROGRAMMER *pgm, double *v);
  int (*set_sck_period)(const PROGRAMMER *pgm, double v);
  int (*get_sck_period)(const PROGRAMMER *pgm, double *v);
  int (*setpin)(const PROGRAMMER *pgm, int pinfunc, int value);
  int (*getpin)(const PROGRAMMER *pgm, int pinfunc);
  int (*highpulsepin)(const PROGRAMMER *pgm, int pinfunc);
  int (*parseexitspecs)(PROGRAMMER *pgm, const char *s);
  int (*perform_osccal)(const PROGRAMMER *pgm);
  int (*parseextparams)(const PROGRAMMER *pgm, const LISTID xparams);
  void (*setup)(PROGRAMMER *pgm);
  void (*teardown)(PROGRAMMER *pgm);
  int (*flash_readhook)(const PROGRAMMER *pgm, const AVRPART *p, const AVRMEM *flm,
    const char *fname, int size);

  // Cached r/w API for terminal reads/writes
  int (*write_byte_cached)(const PROGRAMMER *pgm, const AVRPART *p, const AVRMEM *m,
    unsigned long addr, unsigned char value);
  int (*read_byte_cached)(const PROGRAMMER *pgm, const AVRPART *p, const AVRMEM *m,
    unsigned long addr, unsigned char *value);
  int (*chip_erase_cached)(const PROGRAMMER *pgm, const AVRPART *p);
  int (*page_erase_cached)(const PROGRAMMER *pgm, const AVRPART *p, const AVRMEM *m,
    unsigned int addr);
  int (*readonly)(const PROGRAMMER *pgm, const AVRPART *p, const AVRMEM *m, unsigned int addr);
  int (*flush_cache)(const PROGRAMMER *pgm, const AVRPART *p);
  int (*reset_cache)(const PROGRAMMER *pgm, const AVRPART *p);
  AVR_Cache *cp_flash, *cp_eeprom, *cp_bootrow, *cp_usersig;

  const char *config_file;      // Config file where defined
  int lineno;                   // Config file line number
  void *cookie;                 // For private use by the programmer
  char flag;                    // For use by pgm->initpgm()
} PROGRAMMER;

typedef PROGRAMMER SERIALADAPTER;       // Only a subset is needed for serial adapters
int is_programmer(const PROGRAMMER *p);
int is_serialadapter(const SERIALADAPTER *p);
void list_serialadapters(FILE *fp, const char *prefix, LISTID programmers);
void serialadapter_not_found(const char *sea_id);

#define NO_PIN   (PIN_MAX + 1U) // Magic pinno[] value for unused pins

#ifdef __cplusplus
extern "C" {
#endif

  void pgm_init_functions(PROGRAMMER *pgm);
  PROGRAMMER *pgm_new(void);
  PROGRAMMER *pgm_dup(const PROGRAMMER *src);
  void pgm_free(PROGRAMMER *p);
  void programmer_display(PROGRAMMER *pgm, const char *p);

// Show is a mask like this (1<<PIN_AVR_SCK)|(1<<PIN_AVR_SDO)| ...
#define SHOW_ALL_PINS (~0u)
#define SHOW_PPI_PINS ((1<<PPI_AVR_VCC)|(1<<PPI_AVR_BUFF))
#define SHOW_AVR_PINS ((1<<PIN_AVR_RESET)|(1<<PIN_AVR_SCK)|(1<<PIN_AVR_SDO)|(1<<PIN_AVR_SDI))
#define SHOW_JTAG_PINS ((1<<PIN_JTAG_TCK)|(1<<PIN_JTAG_TDI)|(1<<PIN_JTAG_TDO)|(1<<PIN_JTAG_TMS))
#define SHOW_LED_PINS ((1<<PIN_LED_ERR)|(1<<PIN_LED_RDY)|(1<<PIN_LED_PGM)|(1<<PIN_LED_VFY))
  void pgm_display_generic_mask(const PROGRAMMER *pgm, const char *p, unsigned int show);
  void pgm_display_generic(const PROGRAMMER *pgm, const char *p);

  PROGRAMMER *locate_programmer_set(const LISTID programmers, const char *id,
    const char **setid);
  PROGRAMMER *locate_programmer_starts_set(const LISTID programmers, const char *id,
    const char **setid, AVRPART *prt);
  PROGRAMMER *locate_programmer(const LISTID programmers, const char *configid);

  typedef void (*walk_programmers_cb)(const char *name, const char *desc,
    const char *cfgname, int cfglineno, void *cookie);
  void walk_programmers(LISTID programmers, walk_programmers_cb cb, void *cookie);

  void sort_programmers(LISTID programmers);

#ifdef __cplusplus
}
#endif

// Formerly avr.h

typedef void (*FP_UpdateProgress)(int percent, double etime, const char *hdr, int finish);

extern struct avrpart parts[];
extern Memtable avr_mem_order[100];

extern FP_UpdateProgress update_progress;

#ifdef __cplusplus
extern "C" {
#endif

  int avr_tpi_poll_nvmbsy(const PROGRAMMER *pgm);
  int avr_tpi_chip_erase(const PROGRAMMER *pgm, const AVRPART *p);
  int avr_tpi_program_enable(const PROGRAMMER *pgm, const AVRPART *p, unsigned char guard_time);
  int avr_sigrow_offset(const AVRPART *p, const AVRMEM *mem, int addr);
  int avr_flash_offset(const AVRPART *p, const AVRMEM *mem, int addr);
  int avr_read_byte_default(const PROGRAMMER *pgm, const AVRPART *p, const AVRMEM *mem,
    unsigned long addr, unsigned char *value);
  int avr_read_mem(const PROGRAMMER *pgm, const AVRPART *p, const AVRMEM *mem, const AVRPART *v);
  int avr_read(const PROGRAMMER *pgm, const AVRPART *p, const char *memstr, const AVRPART *v);
  int avr_write_page(const PROGRAMMER *pgm, const AVRPART *p, const AVRMEM *mem, unsigned long addr);

  uint64_t avr_ustimestamp(void);
  uint64_t avr_mstimestamp(void);
  double avr_timestamp(void);
  void init_cx(PROGRAMMER *pgm);
  int avr_write_byte(const PROGRAMMER *pgm, const AVRPART *p, const AVRMEM *mem,
    unsigned long addr, unsigned char data);
  int avr_read_byte_silent(const PROGRAMMER *pgm, const AVRPART *p, const AVRMEM *mem,
    unsigned long addr, unsigned char *datap);
  int avr_bitmask_data(const PROGRAMMER *pgm, const AVRPART *p, const AVRMEM *mem,
    unsigned long addr, unsigned char data);
  int avr_write_byte_default(const PROGRAMMER *pgm, const AVRPART *p, const AVRMEM *mem,
    unsigned long addr, unsigned char data);
  int avr_write_mem(const PROGRAMMER *pgm, const AVRPART *p, const AVRMEM *mem, int size, int auto_erase);
  int avr_write(const PROGRAMMER *pgm, const AVRPART *p, const char *memstr, int size, int auto_erase);
  int avr_signature(const PROGRAMMER *pgm, const AVRPART *p);
  int avr_mem_bitmask(const AVRPART *p, const AVRMEM *mem, int addr);
  int avr_verify(const PROGRAMMER *pgm, const AVRPART *p, const AVRPART *v, const char *m, int size);
  int avr_verify_mem(const PROGRAMMER *pgm, const AVRPART *p, const AVRPART *v, const AVRMEM *a, int size);
  int avr_get_cycle_count(const PROGRAMMER *pgm, const AVRPART *p, int *cycles);
  int avr_put_cycle_count(const PROGRAMMER *pgm, const AVRPART *p, int cycles);

  int avr_mem_exclude(const PROGRAMMER *pgm, const AVRPART *p, const AVRMEM *mem);
  int avr_get_mem_type(const char *str);
#ifndef TO_BE_DEPRECATED_IN_2026
  int avr_mem_is_flash_type(const AVRMEM *mem);
  int avr_mem_is_eeprom_type(const AVRMEM *mem);
  int avr_mem_is_usersig_type(const AVRMEM *mem);
#endif
  int avr_mem_cmp(void *mem1, void *mem2);
  int avr_mem_is_known(const char *str);
  int avr_mem_might_be_known(const char *str);
  int avr_mem_hiaddr(const AVRMEM *mem);

  int avr_chip_erase(const PROGRAMMER *pgm, const AVRPART *p);
  int avr_unlock(const PROGRAMMER *pgm, const AVRPART *p);
  void report_progress(int completed, int total, const char *hdr);
  void trace_buffer(const char *funstr, const unsigned char *buf, size_t buflen);
  int avr_has_paged_access(const PROGRAMMER *pgm, const AVRPART *p, const AVRMEM *m);
  int avr_read_page_default(const PROGRAMMER *pgm, const AVRPART *p, const AVRMEM *mem,
    int addr, unsigned char *buf);
  int avr_write_page_default(const PROGRAMMER *pgm, const AVRPART *p, const AVRMEM *mem,
    int addr, unsigned char *data);
  int avr_is_and(const unsigned char *s1, const unsigned char *s2, const unsigned char *s3, size_t n);

  // Bytewise cached read/write API
  int avr_read_byte_cached(const PROGRAMMER *pgm, const AVRPART *p, const AVRMEM *mem,
    unsigned long addr, unsigned char *value);
  int avr_write_byte_cached(const PROGRAMMER *pgm, const AVRPART *p, const AVRMEM *mem,
    unsigned long addr, unsigned char data);
  int avr_chip_erase_cached(const PROGRAMMER *pgm, const AVRPART *p);
  int avr_page_erase_cached(const PROGRAMMER *pgm, const AVRPART *p, const AVRMEM *mem,
    unsigned int addr);
  int avr_flush_cache(const PROGRAMMER *pgm, const AVRPART *p);
  int avr_reset_cache(const PROGRAMMER *pgm, const AVRPART *p);

#ifdef __cplusplus
}
#endif

// Formerly fileio.h

typedef enum {
  FMT_ERROR = -1,
  FMT_AUTO,
  FMT_SREC,
  FMT_IHEX,
  FMT_RBIN,
  FMT_IMM,
  FMT_EEGG,
  FMT_HEX,
  FMT_DEC,
  FMT_OCT,
  FMT_BIN,
  FMT_ELF,
  FMT_IHXC,
} FILEFMT;

struct fioparms {
  int op;
  char *mode;
  char *iodesc;
  char *dir;
  char *rw;
  unsigned int fileoffset;
};

typedef struct {
  int addr, len;
} Segment;

enum {
  FIO_READ,
  FIO_WRITE,
  FIO_READ_FOR_VERIFY,
};

#ifdef __cplusplus
extern "C" {
#endif

  FILEFMT fileio_format(char c);
  FILEFMT fileio_format_with_errmsg(char c, const char *who);
  char *fileio_fmtstr(FILEFMT format);
  int fileio_fmtchr(FILEFMT format);
  AVRMEM *fileio_any_memory(const char *name);
  unsigned fileio_mem_offset(const AVRPART *p, const AVRMEM *mem);
  FILE *fileio_fopenr(const char *fname);
  int fileio_fmt_autodetect_fp(FILE *f);
  int fileio_fmt_autodetect(const char *fname);
  int fileio_mem(int oprwv, const char *filename, FILEFMT format, const AVRPART *p, const AVRMEM *mem, int size);
  int fileio(int oprwv, const char *filename, FILEFMT format, const AVRPART *p, const char *memstr, int size);
  int segment_normalise(const AVRMEM *mem, Segment *segp);
  int fileio_segments(int oprwv, const char *filename, FILEFMT format,
    const AVRPART *p, const AVRMEM *mem, int n, const Segment *seglist);

#ifdef __cplusplus
}
#endif

// Formerly update.h

enum {
  DEVICE_READ,
  DEVICE_WRITE,
  DEVICE_VERIFY
};

enum updateflags {
  UF_NONE = 0,
  UF_NOWRITE = 1,
  UF_AUTO_ERASE = 2,
  UF_VERIFY = 4,
  UF_NOHEADING = 8,
};

typedef struct update {
  const char *cmdline;          // -T line is stored here and takes precedence if it exists
  char *memstr;                 // Memory name for -U
  int op;                       // Symbolic memory operation DEVICE_... for -U
  char *filename;               // Filename for -U, can be -
  int format;                   // File format FMT_...
} UPDATE;

typedef struct {                // File reads for flash can exclude trailing 0xff, which are cut off
  int nbytes,                   // Number of bytes set including 0xff but excluding cut off, trailing 0xff
   nsections,                   // Number of consecutive sections in source excluding cut off, trailing 0xff
   npages,                      // Number of memory pages needed excluding pages solely with trailing 0xff
   nfill,                       // Number of fill bytes to make up full pages that are needed
   ntrailing,                   // Number of trailing 0xff in source
   firstaddr,                   // First address set in [0, mem->size-1]
   lastaddr;                    // Highest address set by input file
} Filestats;

#ifdef __cplusplus
extern "C" {
#endif

  UPDATE *parse_op(const char *s);
  UPDATE *dup_update(const UPDATE *upd);
  UPDATE *new_update(int op, const char *memstr, int filefmt, const char *fname);
  UPDATE *cmd_update(const char *cmd);
  extern void free_update(UPDATE *upd);
  char *update_str(const UPDATE *upd);
  int do_op(const PROGRAMMER *pgm, const AVRPART *p, const UPDATE *upd,
    enum updateflags flags);
  int memstats(const AVRPART *p, const char *memstr, int size, Filestats *fsp);
  int memstats_mem(const AVRPART *p, const AVRMEM *mem, int size, Filestats *fsp);

  // Helper functions for dry run to determine file access
  int update_is_okfile(const char *fn);
  int update_is_writeable(const char *fn);
  int update_is_readable(const char *fn);

  int update_dryrun(const AVRPART *p, UPDATE *upd);

  AVRMEM **memory_list(const char *mstr, const PROGRAMMER *pgm, const AVRPART *p,
    int *np, int *rwvsoftp, int *dry);
  int memlist_contains_flash(const char *mstr, const AVRPART *p);

#ifdef __cplusplus
}
#endif

// Formerly pgm_type.h

typedef struct programmer_type {
  const char *const id;
  void (*initpgm)(PROGRAMMER *pgm);
  const char *const desc;
} PROGRAMMER_TYPE;

#ifdef __cplusplus
extern "C" {
#endif

  const PROGRAMMER_TYPE *locate_programmer_type(const char *id);
  const char *locate_programmer_type_id(void (*initpgm)(PROGRAMMER *pgm));
  typedef void (*walk_programmer_types_cb)(const char *id, const char *desc, void *cookie);
  void walk_programmer_types(walk_programmer_types_cb cb, void *cookie);

#ifdef __cplusplus
}
#endif

// Formerly config.h

extern LISTID part_list;
extern LISTID programmers;
extern const char *avrdude_conf_version;
extern const char *default_programmer;
extern const char *default_parallel;
extern const char *default_serial;
extern const char *default_spi;
extern int default_baudrate;
extern double default_bitclock;
extern char const *default_linuxgpio;
extern int allow_subshells;

// This name is fixed, it's only here for symmetry with default_parallel and default_serial
#define DEFAULT_USB       "usb"

#ifdef __cplusplus
extern "C" {
#endif

  void *cfg_malloc(const char *funcname, size_t n);
  void *cfg_realloc(const char *funcname, void *p, size_t n);
  char *cfg_strdup(const char *funcname, const char *s);
  void mmt_f_free(void *ptr);
  int init_config(void);
  void cleanup_config(void);
  int read_config(const char *file);
  const char *cache_string(const char *file);
  unsigned char *cfg_unescapeu(unsigned char *d, const unsigned char *s);
  char *cfg_unescape(char *d, const char *s);
  char *cfg_escape(const char *s);

#ifdef __cplusplus
}
#endif

// Helper functions for more readable string checking

// Structure for string to data conversions
typedef struct {
  int size, sigsz, type;
  char *errstr, *warnstr, *str_ptr;
  AVRMEM *mem;
  union {
    float f;
    double d;
    int64_t ll;
    uint64_t ull;
    uint8_t a[8];
  };
} Str2data;

// Str2data type bit patterns
#define STR_1                 1 // 1-byte integer
#define STR_2                 2 // 2-byte integer
#define STR_4                 4 // 4-byte integer
#define STR_8                 8 // 8-byte integer
#define STR_UNSIGNED         16 // Unsigned integer, eg, 42U, -42U, 0x2a or 0b101010
#define STR_SIGNED           32 // Signed integer, eg, +42, -42, 42, -0x2a, +0x2a but not 0x2a
#define STR_INTEGER          63 // Any of above
#define STR_DOUBLE           64 // Double precision
#define STR_FLOAT           128 // Floating point
#define STR_REAL            192 // Float or double
#define STR_NUMBER          255 // Any of above
#define STR_STRING          256 // C-type string or character
#define STR_FILE            512 // File name containing data
#define STR_ANY            1023 // Any of above

// Abbreviations for specific types
#define STR_INT8   (STR_1 | STR_SIGNED)   // Signed domain [-2^(n-1), 2^(n-1)-1]
#define STR_INT16  (STR_2 | STR_SIGNED)
#define STR_INT32  (STR_4 | STR_SIGNED)
#define STR_INT64  (STR_8 | STR_SIGNED)
#define STR_UINT8  (STR_1 | STR_UNSIGNED) // Unsigned domain [0, 2^n-1]; -u is same as 2^n-u
#define STR_UINT16 (STR_2 | STR_UNSIGNED) // Unsigned number u is deemed out of range
#define STR_UINT32 (STR_4 | STR_UNSIGNED) // If both u and -u are outside unsigned domain
#define STR_UINT64 (STR_8 | STR_UNSIGNED)
#define STR_XINT8   STR_1  // Unspecified signedness: numbers can occupy the asymmetric union
#define STR_XINT16  STR_2  // of signed domain and unsigned domain: [-2^(n-1), 2^n-1]
#define STR_XINT32  STR_4
#define STR_XINT64  STR_8

// AVR opcodes and disassembly

typedef enum {
  OP_AVRe,
  OP_AVRxm,
  OP_AVRxt,
  OP_AVRrc,
  OP_AVR_cycle_N
} AVR_cycle_index;

typedef struct {
  // Flags how to display lines
  int gcc_source, addresses, opcode_bytes, comments, sreg_flags, cycles;
  int op_names, op_explanations, avrgcc_style, labels;
  int avrlevel;                 // Eg, PART_AVR_XM or PART_AVR_51 (describes opcodes for the part)
  char *tagfile;                // Maps addresses to labels, PGM data, memory and I/O variables
} Dis_options;

typedef struct {
  int from, to, mnemo, labelno, is_func;
} Dis_jumpcall;

typedef struct {
  char *name, *comment;
  int address;
  int type;                     // I: I/O vars, M: mem vars, L: labels, P: PGM vars
  int subtype;                  // B: byte, W: word, A: autoterminated string, S: string
  int count;                    // Array length for tag file variables
  int used;                     // Whether symbol was referenced by disassembly process
  int printed;                  // Whether this L/P label will be printed in pass 2
} Dis_symbol;

// Order of enums must align with avr_opcodes[] table order
typedef enum {
  MNEMO_NONE = -1,
  MNEMO_lsl,      MNEMO_add,      MNEMO_rol,      MNEMO_adc,
  MNEMO_ror,      MNEMO_asr,      MNEMO_adiw,     MNEMO_sub,
  MNEMO_subi,     MNEMO_sbc,      MNEMO_sbci,     MNEMO_sbiw,
  MNEMO_tst,      MNEMO_and,      MNEMO_andi,     MNEMO_cbr,
  MNEMO_or,       MNEMO_ori,      MNEMO_sbr,      MNEMO_clr,
  MNEMO_eor,      MNEMO_com,      MNEMO_neg,      MNEMO_inc,
  MNEMO_dec,      MNEMO_mul,      MNEMO_muls,     MNEMO_mulsu,
  MNEMO_fmul,     MNEMO_fmuls,    MNEMO_fmulsu,   MNEMO_des,
  MNEMO_rjmp,     MNEMO_ijmp,     MNEMO_eijmp,    MNEMO_jmp,
  MNEMO_rcall,    MNEMO_icall,    MNEMO_eicall,   MNEMO_call,
  MNEMO_ret,      MNEMO_reti,     MNEMO_cpse,     MNEMO_cp,
  MNEMO_cpc,      MNEMO_cpi,      MNEMO_sbrc,     MNEMO_sbrs,
  MNEMO_sbic,     MNEMO_sbis,     MNEMO_brcs,     MNEMO_brlo,
  MNEMO_breq,     MNEMO_brmi,     MNEMO_brvs,     MNEMO_brlt,
  MNEMO_brhs,     MNEMO_brts,     MNEMO_brie,     MNEMO_brbs,
  MNEMO_brcc,     MNEMO_brsh,     MNEMO_brne,     MNEMO_brpl,
  MNEMO_brvc,     MNEMO_brge,     MNEMO_brhc,     MNEMO_brtc,
  MNEMO_brid,     MNEMO_brbc,     MNEMO_mov,      MNEMO_movw,
  MNEMO_ser,      MNEMO_ldi,      MNEMO_lds,      MNEMO_ld_x,
  MNEMO_ld_xp,    MNEMO_ld_mx,    MNEMO_ld_y,     MNEMO_ld_yp,
  MNEMO_ld_my,    MNEMO_ldd_y,    MNEMO_ld_z,     MNEMO_ld_zp,
  MNEMO_ld_mz,    MNEMO_ldd_z,    MNEMO_sts,      MNEMO_st_x,
  MNEMO_st_xp,    MNEMO_st_mx,    MNEMO_st_y,     MNEMO_st_yp,
  MNEMO_st_my,    MNEMO_std_y,    MNEMO_st_z,     MNEMO_st_zp,
  MNEMO_st_mz,    MNEMO_std_z,    MNEMO_lpm_0,    MNEMO_lpm_z,
  MNEMO_lpm_zp,   MNEMO_elpm_0,   MNEMO_elpm_z,   MNEMO_elpm_zp,
  MNEMO_spm,      MNEMO_spm_zp,   MNEMO_in,       MNEMO_out,
  MNEMO_push,     MNEMO_pop,      MNEMO_xch,      MNEMO_las,
  MNEMO_lac,      MNEMO_lat,      MNEMO_lsr,      MNEMO_swap,
  MNEMO_sbi,      MNEMO_cbi,      MNEMO_bst,      MNEMO_bld,
  MNEMO_sec,      MNEMO_clc,      MNEMO_sen,      MNEMO_cln,
  MNEMO_sez,      MNEMO_clz,      MNEMO_sei,      MNEMO_cli,
  MNEMO_ses,      MNEMO_cls,      MNEMO_sev,      MNEMO_clv,
  MNEMO_set,      MNEMO_clt,      MNEMO_seh,      MNEMO_clh,
  MNEMO_bset,     MNEMO_bclr,     MNEMO_break,    MNEMO_nop,
  MNEMO_sleep,    MNEMO_wdr,      MNEMO_lds_rc,   MNEMO_sts_rc,
  MNEMO_u_nop_1,  MNEMO_u_nop_2,  MNEMO_u_nop_3,  MNEMO_u_nop_4,
  MNEMO_u_nop_5,  MNEMO_u_nop_6,  MNEMO_u_nop_7,  MNEMO_u_icall,
  MNEMO_u_eicall, MNEMO_u_ret,    MNEMO_u_reti,   MNEMO_u_nop_8,
  MNEMO_u_nop_9,  MNEMO_u_nop_a,  MNEMO_u_ijmp,   MNEMO_u_eijmp,
  MNEMO_u_bld,    MNEMO_u_bst,    MNEMO_u_sbrc,   MNEMO_u_sbrs,
  MNEMO_N
} AVR_mnemo;

typedef enum {
  OP_AVR_RC = 1,                // Reduced-core Tiny only (128 byte STS/LDS)
  OP_AVR1 = 2,                  // All AVR can run this OPCODE
  OP_AVR1nRC = 4,               // All except reduced-core Tiny (TPI) and AT90S1200
  OP_AVR2 = 8,                  // AVR with archnum 2 and above
  OP_AVR2nRC = 16,              // AVR with archnum 2+ but not reduced-core Tiny
  OP_AVR25 = 32,                // AVR with archnum 25 and above
  OP_AVR_M = 64,                // AVR with flash > 8 kB or archnum 3+ (JMP, CALL)
  OP_AVR4 = 128,                // AVR with archnum 4 and above
  OP_AVR_L = 256,               // AVR with flash > 64 kB (ELMP)
  OP_AVR_XL = 512,              // AVR with flash > 128 kB (EIJMP, EICALL)
  OP_AVR_XM = 1024,             // XMEGA only (DES, XCH, LAC, LAS, LAT)
  OP_AVR_XTM = 2048,            // XMEGA and UPDI only (SPM Z+)
  OP_AVR_ILL = 4096,            // Undocumented (illegal) opcodes
} AVR_archlevel;

/*
 * Approximation(!) of which opcodes a part may have given its archnum
 *   - Take with a pinch of salt
 *   - For OP_AVR_XT and OP_AVR_XM one needs to add in OP_AVR_L/ OP_AVR_XL
 *     depending on flash size
 */
#define PART_AVR1   OP_AVR1
#define PART_AVR_RC (OP_AVR1|OP_AVR2|OP_AVR_RC)
#define PART_AVR2   (OP_AVR1|OP_AVR1nRC|OP_AVR2|OP_AVR2nRC)
#define PART_AVR25  (OP_AVR1|OP_AVR1nRC|OP_AVR2|OP_AVR2nRC|OP_AVR25)
#define PART_AVR3   (OP_AVR1|OP_AVR1nRC|OP_AVR2|OP_AVR2nRC|OP_AVR25|OP_AVR_M)
#define PART_AVR31  (OP_AVR1|OP_AVR1nRC|OP_AVR2|OP_AVR2nRC|OP_AVR25|OP_AVR_M)
#define PART_AVR4   (OP_AVR1|OP_AVR1nRC|OP_AVR2|OP_AVR2nRC|OP_AVR25|OP_AVR4|OP_AVR_M)
#define PART_AVR5   (OP_AVR1|OP_AVR1nRC|OP_AVR2|OP_AVR2nRC|OP_AVR25|OP_AVR4|OP_AVR_M)
#define PART_AVR51  (OP_AVR1|OP_AVR1nRC|OP_AVR2|OP_AVR2nRC|OP_AVR25|OP_AVR4|OP_AVR_M|OP_AVR_L)
#define PART_AVR6   (OP_AVR1|OP_AVR1nRC|OP_AVR2|OP_AVR2nRC|OP_AVR25|OP_AVR4|OP_AVR_M|OP_AVR_L|OP_AVR_XL)
#define PART_AVR_XT (OP_AVR1|OP_AVR1nRC|OP_AVR2|OP_AVR2nRC|OP_AVR25|OP_AVR4|OP_AVR_M|OP_AVR_XTM)
#define PART_AVR_XM (OP_AVR1|OP_AVR1nRC|OP_AVR2|OP_AVR2nRC|OP_AVR25|OP_AVR4|OP_AVR_M|OP_AVR_XM|OP_AVR_XTM)
#define PART_ALL    (PART_AVR_XM|OP_AVR_L|OP_AVR_XL)    // All but RC (the latter conflicts)

// Opcode types
#define OTY_REG_MASK          7 // Register formula mask
#define OTY_RNONE             0 // No registers addressed in this opcode
#define OTY_RALL              1 // Opcode can use all 32 registers (both Rd, Rr)
#define OTY_REVN              2 // Opcode only uses even registers (Rd *= 2, Rr *= 2)
#define OTY_RUPP              3 // Opcode only uses upper registers (Rd += 16, Rr += 16)
#define OTY_RW24              4 // Opcode only uses r24, r26, r28, r30 (Rd = Rd *2 + 24)

#define OTY_EXTERNAL      0x008 // Opcode might r/w either I/O region or memory

#define OTY_TYPE_MASK      0x78 // OPCODE type mask
#define OTY_ITYPE_MASK     0x70 // OPCODE type mask matching OTY_xxxI types
#define OTY_MCUI           0x00 // nop and wdr
#define OTY_MCUX           0x08 // sleep and break
#define OTY_ALBI           0x10 // Arithmetic, logic or bitwise operation
#define OTY_ALBX           0x18 // Arithmetic, logic or bitwise operation (external)
#define OTY_XFRI           0x20 // Data transfer (only affecting registers)
#define OTY_XFRX           0x28 // Data transfer (between external I/O or memory and regs)
#define OTY_JMPI           0x30 // Jump to potentially anywhere in flash (jmp, ijmp, eijmp)
#define OTY_JMPX           0x38 // Jump to potentially anywhere in flash (calls and ret/i)
#define OTY_RJMI           0x40 // Relative jump rjmp, range [.-4096, .+4094] bytes
#define OTY_RJMX           0x48 // Relative call rcall, range [.-4096, .+4094] bytes
#define OTY_BRAI           0x50 // Conditional branch, range [.-128, .+126] bytes
#define OTY_SKPI           0x60 // Conditional skip, range [.+0, .+4] (cpse, sbrc, sbrs)
#define OTY_SKPX           0x68 // Conditional skip, range [.+0, .+4] (sbic, sbis)

#define OTY_ZWORD         0x080 // Opcode uses Z register for word address (ijmp, ical etc)
#define OTY_ALIAS         0x100 // Opcode is a strict alias for another one, eg, sbr == ori
#define OTY_CONSTRAINT    0x200 // Opcode has constraints: Rr == Rd (tst, clr, lsl, rol)

#define OTY_WARN_MASK     0xc00 // OPCODE warning mask
#define OTY_XWRN          0x400 // Operand register must not be r27/r28
#define OTY_YWRN          0x800 // Operand register must not be r29/r30
#define OTY_ZWRN          0xc00 // Operand register must not be r29/r30

typedef struct {
  AVR_mnemo mnemo;              // Eg, MNEMO_add
  const char *idname;           // Unique id, eg, "ldx_1" (for error msgs or debugging)
  int mask, value, nwords;
  AVR_archlevel avrlevel;       // OP_AVR1
  const char *bits;             // "0000 11rd  dddd rrrr"
  int type;                     // OTY_ALBI|OTY_RALL
  const char
  *opcode,                      // "add"
  *operands,                    // "Rd, Rr"
  *description,                 // "add without carry"
  *operation,                   // "Rd <-- Rd + Rr"
  *flags,                       // "--HSVNZC"
  *clock[OP_AVR_cycle_N],       // Timings for AVRe, AVRxm, AVRxt and AVRrc
  *remarks;
} AVR_opcode;

extern const AVR_opcode avr_opcodes[164];

#ifdef __cplusplus
extern "C" {
#endif

  int avr_locate_upidx(const AVRPART *p);
  const Avrintel *avr_locate_uP(const AVRPART *p);
  const Configitem *avr_locate_configitems(const AVRPART *p, int *ncp);
  const char *const *avr_locate_isrtable(const AVRPART *p, int *nip);
  const Register_file *avr_locate_register_file(const AVRPART *p, int *nrp);
  const Register_file *avr_locate_register(const Register_file *rgf, int nr, const char *reg,
    int (*match)(const char *, const char *));
  const Register_file **avr_locate_registerlist(const Register_file *rgf, int nr, const char *reg,
    int (*match)(const char *, const char *));
  const Configitem *avr_locate_config(const Configitem *cfg, int nc, const char *name,
    int (*match)(const char *, const char *));
  const Configitem **avr_locate_configlist(const Configitem *cfg, int nc, const char *name,
    int (*match)(const char *, const char *));
  int avr_get_config_value(const PROGRAMMER *pgm, const AVRPART *p, const char *cname, int *valuep);
  int avr_set_config_value(const PROGRAMMER *pgm, const AVRPART *p, const char *cname, int value);

  int setport_from_serialadapter(char **portp, const SERIALADAPTER *ser, const char *sernum);
  int setport_from_vid_pid(char **portp, int vid, int pid, const char *sernum);
  int list_available_serialports(LISTID programmers);
  int touch_serialport(char **portp, int baudrate, int nwaits);

  int str_starts(const char *str, const char *starts);
  int str_eq(const char *str1, const char *str2);
  int str_contains(const char *str, const char *substr);
  int str_ends(const char *str, const char *ends);
  int str_casestarts(const char *str, const char *starts);
  int str_caseends(const char *str, const char *ends);
  int str_caseeq(const char *str1, const char *str2);
  int str_match(const char *pattern, const char *string);
  int str_casematch(const char *pattern, const char *string);
  int str_matched_by(const char *string, const char *pattern);
  int str_casematched_by(const char *string, const char *pattern);
  int str_is_pattern(const char *str);
  int str_is_in_list(const char *s, const char **l, size_t nl, int (*f)(const char *, const char *));
  char *str_sprintf(const char *fmt, ...)
#if defined(__GNUC__)           // Ask gcc to check whether format and parameters match
    __attribute__((format(printf, 1, 2)))
#endif
    ;
  const char *str_ccprintf(const char *fmt, ...)
#if defined(__GNUC__)
    __attribute__((format(printf, 1, 2)))
#endif
    ;
  const char *str_ccstrdup(const char *str);
  char *str_fgets(FILE *fp, const char **errpp);
  size_t str_numc(const char *str, char c);
  const char *str_ltrim(const char *s);
  char *str_nrtrim(char *s, size_t n);
  char *str_rtrim(char *s);
  char *str_ntrim(char *s, size_t n);
  char *str_trim(char *s);
  char *str_lc(char *s);
  char *str_uc(char *s);
  char *str_lcfirst(char *s);
  char *str_ucfirst(char *s);
  char *str_asciiname(char *s);
  char *str_utoa(unsigned n, char *buf, int base);
  char *str_endnumber(const char *str);
  const char *str_plural(int x);
  const char *str_inname(const char *fn);
  const char *str_infilename(const char *fn);
  const char *str_outname(const char *fn);
  const char *str_outfilename(const char *fn);
  const char *str_ccinterval(int a, int b);
  bool is_bigendian(void);
  void change_endian(void *p, int size);
  int is_memset(const void *p, char c, size_t n);
  unsigned long long int str_ull(const char *str, char **endptr, int base);
  int looks_like_number(const char *str);
  Str2data *str_todata(const char *str, int type, const AVRPART *part, const char *memstr);
  void str_freedata(Str2data *sd);
  unsigned long long int str_int(const char *str, int type, const char **errpp);
  int str_membuf(const char *str, int type, unsigned char *buf, int size, const char **errpp);
  char *str_nexttok(char *buf, const char *delim, char **next);
  const char *str_ccfrq(double f, int n);
  const char *str_cchex(const void *buf, size_t len, int add_space);
  int str_levenshtein(const char *str1, const char *str2, int swap, int subst, int add, int del);
  size_t str_weighted_damerau_levenshtein(const char *str1, const char *str2);
  int str_mcunames_signature(const unsigned char *sigs, int pm, char *p, size_t n);
  const char *str_ccmcunames_signature(const unsigned char *sigs, int pm);
  const char *str_ccpgmids(LISTID pgm_id);
  const char *str_ccaddress(int addr, int size);
  char *str_quote_bash(const char *s);
  const char *str_ccsharg(const char *str);

  int led_set(const PROGRAMMER *pgm, int led);
  int led_clr(const PROGRAMMER *pgm, int led);
  int led_chip_erase(const PROGRAMMER *pgm, const AVRPART *p);
  int led_write_byte(const PROGRAMMER *pgm, const AVRPART *p, const AVRMEM *m,
    unsigned long addr, unsigned char value);
  int led_read_byte(const PROGRAMMER *pgm, const AVRPART *p, const AVRMEM *m,
    unsigned long addr, unsigned char *value);
  int led_paged_write(const PROGRAMMER *pgm, const AVRPART *p, const AVRMEM *m,
    unsigned int page_size, unsigned int addr, unsigned int n);
  int led_paged_load(const PROGRAMMER *pgm, const AVRPART *p, const AVRMEM *m,
    unsigned int page_size, unsigned int addr, unsigned int n);
  int led_page_erase(const PROGRAMMER *pgm, const AVRPART *p, const AVRMEM *m, unsigned int addr);

  int terminal_mode(const PROGRAMMER *pgm, const AVRPART *p);
  int terminal_mode_noninteractive(const PROGRAMMER *pgm, const AVRPART *p);
  int terminal_line(const PROGRAMMER *pgm, const AVRPART *p, const char *line);
  char *terminal_get_input(const char *prompt);
  void terminal_setup_update_progress(void);

  char *avr_cc_buffer(size_t n);

  int op16_is_mnemo(int op16, AVR_mnemo mnemo);
  int is_opcode32(int op16);
  int op_width(int op16);
  int ldi_Rd(int op16);
  int ldi_K(int op16);
  AVR_mnemo opcode_mnemo(int op16, int avrlevel);
  int op16_is_valid(int op16, int avrlevel);
  int op16_is_benign(int op16, int avrlevel);
  int avr_get_archlevel(const AVRPART *p);
  AVR_cycle_index avr_get_cycle_index(const AVRPART *p);
  const char *mnemo_str(int op16);
  int z_width(int op16, AVR_mnemo *mnenop);
  int op16_target(int here, int op16);
  int dist2rjmp(int dist);

  int disasm(const char *buf, int len, int addr, int leadin, int leadout);
  int disasm_init(const AVRPART *p);
  int disasm_init_tagfile(const AVRPART *p, const char *file);
  void disasm_zap_jumpcalls();

#ifdef __cplusplus
}
#endif

/*
 * Context structure
 *
 * Global and static variables should go here; the only remaining static
 * variables ought to be read-only tables. Access should be via a global
 * pointer libavrdude_context *cx; applications using libavrdude ought to
 * allocate cx = mmt_malloc(sizeof *cx) for each instantiation (and set initial
 * values if needed) and deallocate with mmt_free(cx).
 */

typedef struct {
  // Closed-circuit space for returning strings in a persistent buffer
#define AVR_SAFETY_MARGIN 1024
  char *avr_s, avr_space[32768 + AVR_SAFETY_MARGIN];

  // Static variables from avr.c
  int avr_disableffopt;         // Disables trailing 0xff flash optimisation
  uint64_t avr_epoch;           // Epoch for avr_ustimestamp()
  int avr_epoch_init;           // Whether above epoch is initialised
  int avr_last_percent;         // Last valid percentage for report_progress()
  double avr_start_time;        // Start time in s of report_progress() activity

  // Static variables from bitbang.c
  int bb_delay_decrement;

#if defined(WIN32)
  int bb_has_perfcount;
  uint64_t bb_freq;             // Should be LARGE_INTEGER but what to include?
#else
  int bb_done;                  // Handshake variable in alarm handler
  void (*bb_saved_alarmf)(int); // Saved alarm handler
#endif

  // Static variables from config.c
  char **cfg_hstrings[1 << 12]; // Hash lists for cache_string()
  LISTID cfg_comms;             // A chain of comment lines
  LISTID cfg_prologue;          // Comment lines at start of avrdude.conf
  char *cfg_lkw;                // Last seen keyword
  int cfg_lkw_lineno;           // Line number of that
  LISTID cfg_strctcomms;        // Passed on to config_gram.y
  LISTID cfg_pushedcomms;       // Temporarily pushed main comments
  int cfg_pushed;               // ... for memory sections
  int cfg_init_search;          // Used in cfg_comp_search()

  // Static variable from dfu.c
  uint16_t dfu_wIndex;          // A running number for USB messages

  // Static variable from config_gram.y
  int cfgy_pin_name;            // Temporary variable for grammar parsing

  // Static variable from ppi.c
  unsigned char ppi_shadow[3];

  // Static variables from ser_avrdoper.c
  unsigned char sad_avrdoperRxBuffer[280];      // Buffer for receiving data
  int sad_avrdoperRxLength;     // Amount of valid bytes in rx buffer
  int sad_avrdoperRxPosition;   // Amount of bytes already consumed in rx buffer

  // Static variables from ser_win32.c/ser_posix.c

#if defined(WIN32)
  unsigned char ser_serial_over_ethernet;
#else
  struct termios ser_original_termios;
  int ser_saved_original_termios;
#endif

  // Static variables from term.c
  int term_spi_mode;
  struct mem_addr_len {
    const AVRMEM *mem;
    int addr, len;
  } term_rmem[32];
  int term_mi;
  const PROGRAMMER *term_pgm;
  const AVRPART *term_p;
  int term_running;
  char *term_header;
  int term_tty_last, term_tty_todo;
  int term_notty_last, term_notty_todo;

  // Static variables from update.c
  const char **upd_wrote, **upd_termcmds;
  int upd_nfwritten, upd_nterms;

  // Static variable from fileio.c
  int reccount;

  // Static variables from disasm.c
  int dis_initopts, dis_flashsz, dis_flashsz2, dis_addrwidth, dis_sramwidth;
  int dis_pass, dis_para, dis_cycle_index, dis_io_offset, dis_codewidth;
  Dis_options dis_opts;
  int dis_jumpcallN, dis_symbolN, *dis_jumpable, dis_start, dis_end;
  Dis_jumpcall *dis_jumpcalls;
  Dis_symbol *dis_symbols;

  // Static variables from usb_libusb.c
#include "usbdevs.h"
  char usb_buf[USBDEV_MAX_XFER_3];
  int usb_buflen, usb_bufptr;   // @@@ Check whether usb_buflen needs initialising with -1
  int usb_interface;

  // Variable connecting lexer.l and config_gram.y
  int lex_kw_is_programmer;     // Was the K_PROGRAMMER keyword "programmer"?

  // Global variable indicating usb access problems
  int usb_access_error;
} libavrdude_context;

extern libavrdude_context *cx;

// Formerly confwin.h

#if defined(WIN32)

#ifdef __cplusplus
extern "C" {
#endif

  int win_set_path(char *path, int n, const char *file);

#ifdef __cplusplus
}
#endif
#endif                          // WIN32

#ifndef TO_BE_DEPRECATED_IN_2026

/*
 * AVRDUDE type names ending in _t have been renamed, as POSIX reserves
 * all of these. Below typedefs that give access to some of these _t names
 * but will be withdrawn in future. If you want to update your project
 * code that uses libavrdude feel free to copy and paste the lines below
 * into a file avrdude_t.sed and execute in your code directory
 *
 * $ sed -i -f avrdude_t.sed *.{c,h,cpp,hpp,l,y}
 *

s/\btypedef struct programmer_t\b/typedef struct programmer/g
s/\bstruct programmer_t\b/PROGRAMMER/g
s/\bprogrammer_t\b/programmer/g
s/\bprogrammer_type_t\b/programmer_type/g
s/\bctl_stack_t\b/ctl_stack/g
s/\bpindef_t\b/pindef/g
s/\bpin_checklist_t\b/Pin_checklist/g
s/\bpinmask_t\b/Pinmask/g
s/\bupdate_t\b/update/g
s/\buPcore_t\b/Avrintel/g
s/\bComponent_t\b/Component/g
s/\bValueitem_t\b/Configvalue/g
s/\bConfigitem_t\b/Configitem/g
s/\bRegister_file_t\b/Register_file/g
s/\bconntype_t\b/Conntype/g
s/\bexit_datahigh_t\b/Exit_datahigh/g
s/\bexit_reset_t\b/Exit_reset/g
s/\bexit_vcc_t\b/Exit_vcc/g
s/\bleds_t\b/Leds/g
s/\bmemtable_t\b/Memtable/g
s/\bmemtype_t\b/Memtype/g
s/\bSegment_t\b/Segment/g

 *
 */ typedef Configvalue Valueitem_t;
typedef Configitem Configitem_t;
typedef Register_file Register_file_t;
typedef Avrintel uPcore_t;

typedef Pin_checklist pin_checklist_t;
typedef Pinmask pinmask_t;
typedef Conntype conntype_t;
typedef Exit_datahigh exit_datahigh_t;
typedef Exit_reset exit_reset_t;
typedef Exit_vcc exit_vcc_t;
typedef Leds leds_t;
typedef Memtable memtable_t;
typedef Memtype memtype_t;
typedef Segment Segment_t;
#endif

#endif<|MERGE_RESOLUTION|>--- conflicted
+++ resolved
@@ -876,15 +876,11 @@
   void (*close)(union filedescriptor *fd);
   void (*rawclose)(union filedescriptor *fd);  // Don't restore terminal attributes (Linux)
 
-<<<<<<< HEAD
   int (*send)(const union filedescriptor *fd, const unsigned char * buf, size_t buflen);
   int (*recv)(const union filedescriptor *fd, unsigned char * buf, size_t buflen);
   int (*send_ep)(const union filedescriptor *fd, unsigned char ep, const unsigned char * buf, size_t buflen);
   int (*recv_ep)(const union filedescriptor *fd, unsigned char ep, unsigned char * buf, size_t buflen);
-=======
-  int (*send)(const union filedescriptor *fd, const unsigned char *buf, size_t buflen);
-  int (*recv)(const union filedescriptor *fd, unsigned char *buf, size_t buflen);
->>>>>>> ebfea9ea
+
   int (*drain)(const union filedescriptor *fd, int display);
 
   int (*set_dtr_rts)(const union filedescriptor *fd, int is_on);
