/*
 * avrdude - A Downloader/Uploader for AVR device programmers
 * Copyright (C) 2005, 2006 Joerg Wunsch
 * Copyright (C) 2006 David Moore
 *
 * This program is free software; you can redistribute it and/or modify
 * it under the terms of the GNU General Public License as published by
 * the Free Software Foundation; either version 2 of the License, or
 * (at your option) any later version.
 *
 * This program is distributed in the hope that it will be useful,
 * but WITHOUT ANY WARRANTY; without even the implied warranty of
 * MERCHANTABILITY or FITNESS FOR A PARTICULAR PURPOSE.  See the
 * GNU General Public License for more details.
 *
 * You should have received a copy of the GNU General Public License
 * along with this program. If not, see <http://www.gnu.org/licenses/>.
 */

// USB interface via libusb for avrdude

#include <ac_cfg.h>

#if defined(HAVE_LIBUSB)
#include <ctype.h>
#include <stdio.h>
#include <stdlib.h>
#include <string.h>
#include <errno.h>
#include <sys/types.h>
#include <sys/time.h>

#if defined(HAVE_USB_H)
#include <usb.h>
#elif defined(HAVE_LUSB0_USB_H)
#include <lusb0_usb.h>
#else
#error "libusb needs either <usb.h> or <lusb0_usb.h>"
#endif

#include "avrdude.h"
#include "libavrdude.h"

#include "usbdevs.h"

#if defined(WIN32)

// Someone has defined interface to struct in Cygwin
#undef interface
#endif

/*
 * The baud parameter is meaningless for USB devices, so we reuse it to pass
 * the desired USB device ID.
 */
static int usbdev_open(const char *port, union pinfo pinfo, union filedescriptor *fd) {
  char string[256];
  char product[256];
  struct usb_bus *bus;
  struct usb_device *dev;
  usb_dev_handle *udev;
  char *s, serno[64] = { 0 };
  const char *serp;
  int i, iface;

  /*
   * The syntax for usb devices is defined as:
   *
   * -P usb[:serialnumber]
   *
   * See if we've got a serial number passed here.  The serial number might
   * contain colons which we remove below, and we compare it right-to-left, so
   * only the least significant nibbles need to be specified.
   */
  if((serp = strchr(port, ':')) && *++serp) {
    // First, get a copy of the serial number w/out colons
    for(s = serno; *serp && s < serno + sizeof serno - 1; serp++)
      if(*serp != ':')
        *s++ = *serp;
    *s = 0;
  }

  if(fd->usb.max_xfer == 0)
    fd->usb.max_xfer = USBDEV_MAX_XFER_MKII;

  usb_init();

  usb_find_busses();
  usb_find_devices();

  for(bus = usb_get_busses(); bus; bus = bus->next) {
    for(dev = bus->devices; dev; dev = dev->next) {
      if(dev->descriptor.idVendor == pinfo.usbinfo.vid && dev->descriptor.idProduct == pinfo.usbinfo.pid) {
        udev = usb_open(dev);
        if(udev) {
          // Yeah, we found something
          if(usb_get_string_simple(udev, dev->descriptor.iSerialNumber, string, sizeof(string)) < 0) {
            pmsg_warning("reading serial number, %s\n", usb_strerror());
            /*
             * On some systems, libusb appears to have problems sending control
             * messages.  Catch the benign case where the user did not request
             * a particular serial number, so we could continue anyway.
             */
            cx->usb_access_error = 1;
            if(*serno)
              goto none_matching;       // No chance of serno matches
            strcpy(string, "[unknown]");
          }
          if(serdev)
            serdev->usbsn = cache_string(string);
          if(usb_get_string_simple(udev, dev->descriptor.iProduct, product, sizeof(product)) < 0) {
            pmsg_warning("reading product name, %s\n", usb_strerror());
            strcpy(product, "[unnamed product]");
          }
          if(serdev)
            serdev->usbproduct = cache_string(product);

          /* We need to write to endpoint 2 to switch the PICkit4 and SNAP
           * from PIC to AVR mode
           */
          if(str_casestarts(product, "MPLAB") && (str_caseends(product, "Snap ICD")
              || str_caseends(product, "PICkit 4"))) {
            pinfo.usbinfo.flags = 0;
            fd->usb.wep = 2;
          }
          /*
           * The CMSIS-DAP specification mandates the string "CMSIS-DAP" must
           * be present somewhere in the product name string for a device
           * compliant to that protocol.  Use this for the decisision whether
           * we have to search for a HID interface below.
           */
          if(str_contains(product, "CMSIS-DAP")) {
            pinfo.usbinfo.flags |= PINFO_FL_USEHID;
            /* The JTAGICE3 running the CMSIS-DAP firmware doesn't
             * use a separate endpoint for event reception */
            fd->usb.eep = 0;
          }

          if(str_contains(product, "mEDBG")) {
            // The AVR Xplained Mini uses different endpoints
            fd->usb.rep = 0x81;
            fd->usb.wep = 0x02;
          }

          pmsg_notice("%s(): found %s, serno: %s\n", __func__, product, string);
          if(*serno) {
            /*
             * See if the serial number requested by the user matches what we
             * found, matching right-to-left.
             */
            int x = strlen(string) - strlen(serno);

            if(x < 0 || !str_caseeq(string + x, serno)) {
              pmsg_debug("%s(): serial number does not match\n", __func__);
              usb_close(udev);
              continue;
            }
          }

          if(dev->config == NULL) {
            pmsg_warning("USB device has no configuration\n");
            goto trynext;
          }

          if(usb_set_configuration(udev, dev->config[0].bConfigurationValue)) {
            pmsg_notice("(config %d) %s\n", dev->config[0].bConfigurationValue, usb_strerror());
            // goto trynext;    // Let's hope it has already been configured
          }

          for(iface = 0; iface < dev->config[0].bNumInterfaces; iface++) {
            cx->usb_interface = dev->config[0].interface[iface].altsetting[0].bInterfaceNumber;

#ifdef LIBUSB_HAS_GET_DRIVER_NP
            /*
             * Many Linux systems attach the usbhid driver by default to any
             * HID-class device.  On those, the driver needs to be detached
             * before we can claim the interface.
             */
            (void) usb_detach_kernel_driver_np(udev, cx->usb_interface);
#endif

            if(usb_claim_interface(udev, cx->usb_interface)) {
              pmsg_warning("(i/face %d) %s\n", cx->usb_interface, usb_strerror());
              cx->usb_access_error = 1;
            } else {
              if(pinfo.usbinfo.flags & PINFO_FL_USEHID) {
                // Only consider an interface that is of class HID
                if(dev->config[0].interface[iface].altsetting[0].bInterfaceClass != USB_CLASS_HID)
                  continue;
                fd->usb.use_interrupt_xfer = 1;
              }
              break;
            }
          }
          if(iface == dev->config[0].bNumInterfaces) {
            pmsg_warning("no usable interface found\n");
            goto trynext;
          }

          fd->usb.handle = udev;
          if(fd->usb.rep == 0) {
            // Try finding out what our read endpoint is
            for(i = 0; i < dev->config[0].interface[iface].altsetting[0].bNumEndpoints; i++) {
              int possible_ep = dev->config[0].interface[iface].altsetting[0].endpoint[i].bEndpointAddress;

              if((possible_ep & USB_ENDPOINT_DIR_MASK) != 0) {
                pmsg_notice2("%s(): using read endpoint 0x%02x\n", __func__, possible_ep);
                fd->usb.rep = possible_ep;
                break;
              }
            }
            if(fd->usb.rep == 0) {
              pmsg_warning("cannot find a read endpoint, using 0x%02x\n", USBDEV_BULK_EP_READ_MKII);
              fd->usb.rep = USBDEV_BULK_EP_READ_MKII;
            }
          }
          for(i = 0; i < dev->config[0].interface[iface].altsetting[0].bNumEndpoints; i++) {
            if((dev->config[0].interface[iface].altsetting[0].endpoint[i].bEndpointAddress == fd->usb.rep ||
                dev->config[0].interface[iface].altsetting[0].endpoint[i].bEndpointAddress == fd->usb.wep) &&
              dev->config[0].interface[iface].altsetting[0].endpoint[i].wMaxPacketSize < fd->usb.max_xfer) {
              pmsg_notice("max packet size expected %d, but found %d due to EP 0x%02x's wMaxPacketSize\n",
                fd->usb.max_xfer,
                dev->config[0].interface[iface].altsetting[0].endpoint[i].wMaxPacketSize,
                dev->config[0].interface[iface].altsetting[0].endpoint[i].bEndpointAddress);
              fd->usb.max_xfer = dev->config[0].interface[iface].altsetting[0].endpoint[i].wMaxPacketSize;
            }
          }
          if(pinfo.usbinfo.flags & PINFO_FL_USEHID) {
            if(usb_control_msg(udev, 0x21, 0x0a /* SET_IDLE */ , 0, 0, NULL, 0, 100) < 0)
              pmsg_warning("SET_IDLE failed\n");
          }
          return 0;

        trynext:
          usb_close(udev);
        } else
          pmsg_warning("cannot open device: %s\n", usb_strerror());
      }
    }
  }

none_matching:
  if((pinfo.usbinfo.flags & PINFO_FL_SILENT) == 0)
    pmsg_error("%s%s USB device %s (%04x:%04x)\n",
      cx->usb_access_error? "found but could not access": "did not find any",
      *serno && !cx->usb_access_error? " (matching)": "", port, pinfo.usbinfo.vid, pinfo.usbinfo.pid);

  return -1;
}

static void usbdev_close(union filedescriptor *fd) {
  usb_dev_handle *udev = (usb_dev_handle *) fd->usb.handle;

  if(udev == NULL)
    return;

  (void) usb_release_interface(udev, cx->usb_interface);

#if defined(__linux__)
  /*
   * Without this reset, the AVRISP mkII seems to stall the second time we try
   * to connect to it.  This is not necessary on FreeBSD.
   */
  usb_reset(udev);
#endif

  usb_close(udev);
}

<<<<<<< HEAD
static int usbdev_send_ep(const union filedescriptor *fd, unsigned char wep, const unsigned char *bp, size_t mlen)
{
  usb_dev_handle *udev = (usb_dev_handle *)fd->usb.handle;
=======
static int usbdev_send(const union filedescriptor *fd, const unsigned char *bp, size_t mlen) {
  usb_dev_handle *udev = (usb_dev_handle *) fd->usb.handle;
>>>>>>> ebfea9ea
  int rv;
  int i = mlen;
  const unsigned char *p = bp;
  int tx_size;

  if(udev == NULL)
    return -1;

  /*
   * Split the frame into multiple packets.  It's important to make sure we
   * finish with a short packet, or else the device won't know the frame is
   * finished.  For example, if we need to send 64 bytes, we must send a packet
   * of length 64 followed by a packet of length 0.
   */
  do {
    tx_size = ((int) mlen < fd->usb.max_xfer)? (int) mlen: fd->usb.max_xfer;
<<<<<<< HEAD
    if (fd->usb.use_interrupt_xfer)
      rv = usb_interrupt_write(udev, wep, (char *)bp, tx_size, 10000);
    else
      rv = usb_bulk_write(udev, wep, (char *)bp, tx_size, 10000);
    if (rv != tx_size)
    {
        pmsg_error("wrote %d out of %d bytes, err = %s\n", rv, tx_size, usb_strerror());
        return -1;
=======
    if(fd->usb.use_interrupt_xfer)
      rv = usb_interrupt_write(udev, fd->usb.wep, (char *) bp, tx_size, 10000);
    else
      rv = usb_bulk_write(udev, fd->usb.wep, (char *) bp, tx_size, 10000);
    if(rv != tx_size) {
      pmsg_error("wrote %d out of %d bytes, err = %s\n", rv, tx_size, usb_strerror());
      return -1;
>>>>>>> ebfea9ea
    }
    bp += tx_size;
    mlen -= tx_size;
  } while(mlen > 0);

  if(verbose >= MSG_TRACE)
    trace_buffer(__func__, p, i);
  return 0;
}

static int usbdev_send(const union filedescriptor *fd, const unsigned char *bp, size_t mlen)
{
  return usbdev_send_ep(fd, fd->usb.wep, bp, mlen);
}


/*
 * As calls to usb_bulk_read() result in exactly one USB request, we have to
 * buffer the read results ourselves, so the single-char read requests
 * performed by the upper layers will be handled.  In order to do this, we
 * maintain a private buffer of what we've got so far, and transparently issue
 * another USB read request if the buffer is empty and more data are requested.
 */
static int usb_fill_buf(usb_dev_handle *udev, int maxsize, int ep, int use_interrupt_xfer) {
  int rv;

  if(use_interrupt_xfer)
    rv = usb_interrupt_read(udev, ep, cx->usb_buf, maxsize, 10000);
  else
    rv = usb_bulk_read(udev, ep, cx->usb_buf, maxsize, 10000);
  if(rv < 0) {
    pmsg_notice2("%s(): usb_%s_read() error: %s\n", __func__, use_interrupt_xfer? "interrupt": "bulk", usb_strerror());
    return -1;
  }

  cx->usb_buflen = rv;
  cx->usb_bufptr = 0;

  return 0;
}

<<<<<<< HEAD
static int usbdev_recv_ep(const union filedescriptor *fd, unsigned char rep, unsigned char *buf, size_t nbytes)
{
  usb_dev_handle *udev = (usb_dev_handle *)fd->usb.handle;
=======
static int usbdev_recv(const union filedescriptor *fd, unsigned char *buf, size_t nbytes) {
  usb_dev_handle *udev = (usb_dev_handle *) fd->usb.handle;
>>>>>>> ebfea9ea
  int i, amnt;
  unsigned char *p = buf;

  if(udev == NULL)
    return -1;

<<<<<<< HEAD
  for (i = 0; nbytes > 0;)
    {
      if (cx->usb_buflen <= cx->usb_bufptr)
	{
	  if (usb_fill_buf(udev, fd->usb.max_xfer, rep, fd->usb.use_interrupt_xfer) < 0)
	    return -1;
	}
      amnt = cx->usb_buflen - cx->usb_bufptr > (int) nbytes? (int) nbytes: cx->usb_buflen - cx->usb_bufptr;
      memcpy(buf + i, cx->usb_buf + cx->usb_bufptr, amnt);
      cx->usb_bufptr += amnt;
      nbytes -= amnt;
      i += amnt;
=======
  for(i = 0; nbytes > 0;) {
    if(cx->usb_buflen <= cx->usb_bufptr) {
      if(usb_fill_buf(udev, fd->usb.max_xfer, fd->usb.rep, fd->usb.use_interrupt_xfer) < 0)
        return -1;
>>>>>>> ebfea9ea
    }
    amnt = cx->usb_buflen - cx->usb_bufptr > (int) nbytes? (int) nbytes: cx->usb_buflen - cx->usb_bufptr;
    memcpy(buf + i, cx->usb_buf + cx->usb_bufptr, amnt);
    cx->usb_bufptr += amnt;
    nbytes -= amnt;
    i += amnt;
  }

  if(verbose >= MSG_TRACE2)
    trace_buffer(__func__, p, i);

  return 0;
}

static int usbdev_recv(const union filedescriptor *fd, unsigned char *buf, size_t nbytes)
{
  return usbdev_recv_ep(fd, fd->usb.rep, buf, nbytes);
}


/*
 * This version of recv keeps reading packets until we receive a short packet.
 * Then, the entire frame is assembled and returned to the user.  The length
 * will be unknown in advance, so we return the length as the return value of
 * this function, or -1 in case of an error.
 *
 * This is used for the AVRISP mkII device.
 */
<<<<<<< HEAD
static int usbdev_recv_frame_ep(const union filedescriptor *fd, unsigned char rep, unsigned char *buf, size_t nbytes)
{
  usb_dev_handle *udev = (usb_dev_handle *)fd->usb.handle;
=======
static int usbdev_recv_frame(const union filedescriptor *fd, unsigned char *buf, size_t nbytes) {
  usb_dev_handle *udev = (usb_dev_handle *) fd->usb.handle;
>>>>>>> ebfea9ea
  int rv, n;
  unsigned char *p = buf;

  if(udev == NULL)
    return -1;

  // If there's an event EP, and it has data pending, return it first
  if(fd->usb.eep != 0) {
    rv = usb_bulk_read(udev, fd->usb.eep, cx->usb_buf, fd->usb.max_xfer, 1);
    if(rv > 4) {
      memcpy(buf, cx->usb_buf, rv);
      n = rv;
      n |= USB_RECV_FLAG_EVENT;
      goto printout;
    } else if(rv > 0) {
      pmsg_warning("short event len = %d, ignored\n", rv);
      // Fallthrough
    }
  }

  n = 0;
<<<<<<< HEAD
  do
    {
      if (fd->usb.use_interrupt_xfer)
	rv = usb_interrupt_read(udev, rep, cx->usb_buf,
				fd->usb.max_xfer, 10000);
      else
	rv = usb_bulk_read(udev, rep, cx->usb_buf,
			   fd->usb.max_xfer, 10000);
      if (rv < 0)
	{
          pmsg_notice2("%s(): usb_%s_read(): %s\n", __func__,
            fd->usb.use_interrupt_xfer? "interrupt": "bulk", usb_strerror());
	  return -1;
	}

      if (rv <= (int) nbytes)
	{
	  memcpy (buf, cx->usb_buf, rv);
	  buf += rv;
	}
      else
        {
            return -1; // buffer overflow
        }

      n += rv;
      nbytes -= rv;
=======
  do {
    if(fd->usb.use_interrupt_xfer)
      rv = usb_interrupt_read(udev, fd->usb.rep, cx->usb_buf, fd->usb.max_xfer, 10000);
    else
      rv = usb_bulk_read(udev, fd->usb.rep, cx->usb_buf, fd->usb.max_xfer, 10000);
    if(rv < 0) {
      pmsg_notice2("%s(): usb_%s_read(): %s\n", __func__,
        fd->usb.use_interrupt_xfer? "interrupt": "bulk", usb_strerror());
      return -1;
>>>>>>> ebfea9ea
    }

    if(rv <= (int) nbytes) {
      memcpy(buf, cx->usb_buf, rv);
      buf += rv;
    } else
      return -1;                // Buffer overflow

    n += rv;
    nbytes -= rv;
  }
  while(nbytes > 0 && rv == fd->usb.max_xfer);

/*
 * This ends when the buffer is completly filled (nbytes=0) or was too small
 * (nbytes< 0) or a short packet is found. However we cannot say for nbytes=0
 * that there was really a packet completed, we had to check the last rv value
 * than for a short packet, but what happens if the packet does not end with a
 * short packet? and what if the buffer is filled without the packet was
 * completed?
 *
 * Preconditions:
 *  - expected packet is not a multiple of usb.max_xfer (prevents further waiting)
 *  - expected packet is shorter than the provided buffer (so it cannot fill it
 *    completely) or buffer size is not a multiple of usb.max_xfer (so it can
 *    clearly be detected if the buffer was overflown.)
 *
 */
printout:
  if(verbose >= MSG_TRACE)
    trace_buffer(__func__, p, n & USB_RECV_LENGTH_MASK);

  return n;
}

<<<<<<< HEAD
static int usbdev_recv_frame(const union filedescriptor *fd, unsigned char *buf, size_t nbytes)
{
  return usbdev_recv_frame_ep(fd, fd->usb.rep, buf, nbytes);
}

static int usbdev_drain(const union filedescriptor *fd, int display)
{
=======
static int usbdev_drain(const union filedescriptor *fd, int display) {
>>>>>>> ebfea9ea
  /*
   * There is not much point in trying to flush any data on an USB endpoint, as
   * the endpoint is supposed to start afresh after being configured from the
   * host.
   *
   * As trying to flush the data here caused strange effects in some situations
   * (see https://savannah.nongnu.org/bugs/index.php?43268) better avoid it.
   */

  return 0;
}

// Device descriptor for the JTAG ICE mkII
struct serial_device usb_serdev = {
  .open = usbdev_open,
  .close = usbdev_close,
  .rawclose = usbdev_close,
  .send = usbdev_send,
  .recv = usbdev_recv,
  .send_ep = usbdev_send_ep,
  .recv_ep = usbdev_recv_ep,
  .drain = usbdev_drain,
  .flags = SERDEV_FL_NONE,
};

// Device descriptor for the AVRISP mkII
struct serial_device usb_serdev_frame = {
  .open = usbdev_open,
  .close = usbdev_close,
  .rawclose = usbdev_close,
  .send = usbdev_send,
  .recv = usbdev_recv_frame,
  .send_ep = usbdev_send_ep,
  .recv_ep = usbdev_recv_frame_ep,
  .drain = usbdev_drain,
  .flags = SERDEV_FL_NONE,
};
#endif                          // HAVE_LIBUSB<|MERGE_RESOLUTION|>--- conflicted
+++ resolved
@@ -267,14 +267,11 @@
   usb_close(udev);
 }
 
-<<<<<<< HEAD
+
 static int usbdev_send_ep(const union filedescriptor *fd, unsigned char wep, const unsigned char *bp, size_t mlen)
 {
   usb_dev_handle *udev = (usb_dev_handle *)fd->usb.handle;
-=======
-static int usbdev_send(const union filedescriptor *fd, const unsigned char *bp, size_t mlen) {
-  usb_dev_handle *udev = (usb_dev_handle *) fd->usb.handle;
->>>>>>> ebfea9ea
+
   int rv;
   int i = mlen;
   const unsigned char *p = bp;
@@ -291,7 +288,6 @@
    */
   do {
     tx_size = ((int) mlen < fd->usb.max_xfer)? (int) mlen: fd->usb.max_xfer;
-<<<<<<< HEAD
     if (fd->usb.use_interrupt_xfer)
       rv = usb_interrupt_write(udev, wep, (char *)bp, tx_size, 10000);
     else
@@ -300,15 +296,6 @@
     {
         pmsg_error("wrote %d out of %d bytes, err = %s\n", rv, tx_size, usb_strerror());
         return -1;
-=======
-    if(fd->usb.use_interrupt_xfer)
-      rv = usb_interrupt_write(udev, fd->usb.wep, (char *) bp, tx_size, 10000);
-    else
-      rv = usb_bulk_write(udev, fd->usb.wep, (char *) bp, tx_size, 10000);
-    if(rv != tx_size) {
-      pmsg_error("wrote %d out of %d bytes, err = %s\n", rv, tx_size, usb_strerror());
-      return -1;
->>>>>>> ebfea9ea
     }
     bp += tx_size;
     mlen -= tx_size;
@@ -350,39 +337,25 @@
   return 0;
 }
 
-<<<<<<< HEAD
-static int usbdev_recv_ep(const union filedescriptor *fd, unsigned char rep, unsigned char *buf, size_t nbytes)
-{
+
+static int usbdev_recv_ep(const union filedescriptor *fd, unsigned char rep, unsigned char *buf, size_t nbytes) {
   usb_dev_handle *udev = (usb_dev_handle *)fd->usb.handle;
-=======
-static int usbdev_recv(const union filedescriptor *fd, unsigned char *buf, size_t nbytes) {
-  usb_dev_handle *udev = (usb_dev_handle *) fd->usb.handle;
->>>>>>> ebfea9ea
   int i, amnt;
   unsigned char *p = buf;
 
   if(udev == NULL)
     return -1;
 
-<<<<<<< HEAD
-  for (i = 0; nbytes > 0;)
-    {
-      if (cx->usb_buflen <= cx->usb_bufptr)
-	{
-	  if (usb_fill_buf(udev, fd->usb.max_xfer, rep, fd->usb.use_interrupt_xfer) < 0)
-	    return -1;
-	}
+  for (i = 0; nbytes > 0;) {
+      if(cx->usb_buflen <= cx->usb_bufptr) {
+	      if(usb_fill_buf(udev, fd->usb.max_xfer, rep, fd->usb.use_interrupt_xfer) < 0)
+	        return -1;
+	    }
       amnt = cx->usb_buflen - cx->usb_bufptr > (int) nbytes? (int) nbytes: cx->usb_buflen - cx->usb_bufptr;
       memcpy(buf + i, cx->usb_buf + cx->usb_bufptr, amnt);
       cx->usb_bufptr += amnt;
       nbytes -= amnt;
       i += amnt;
-=======
-  for(i = 0; nbytes > 0;) {
-    if(cx->usb_buflen <= cx->usb_bufptr) {
-      if(usb_fill_buf(udev, fd->usb.max_xfer, fd->usb.rep, fd->usb.use_interrupt_xfer) < 0)
-        return -1;
->>>>>>> ebfea9ea
     }
     amnt = cx->usb_buflen - cx->usb_bufptr > (int) nbytes? (int) nbytes: cx->usb_buflen - cx->usb_bufptr;
     memcpy(buf + i, cx->usb_buf + cx->usb_bufptr, amnt);
@@ -411,14 +384,9 @@
  *
  * This is used for the AVRISP mkII device.
  */
-<<<<<<< HEAD
 static int usbdev_recv_frame_ep(const union filedescriptor *fd, unsigned char rep, unsigned char *buf, size_t nbytes)
 {
   usb_dev_handle *udev = (usb_dev_handle *)fd->usb.handle;
-=======
-static int usbdev_recv_frame(const union filedescriptor *fd, unsigned char *buf, size_t nbytes) {
-  usb_dev_handle *udev = (usb_dev_handle *) fd->usb.handle;
->>>>>>> ebfea9ea
   int rv, n;
   unsigned char *p = buf;
 
@@ -440,7 +408,6 @@
   }
 
   n = 0;
-<<<<<<< HEAD
   do
     {
       if (fd->usb.use_interrupt_xfer)
@@ -468,17 +435,6 @@
 
       n += rv;
       nbytes -= rv;
-=======
-  do {
-    if(fd->usb.use_interrupt_xfer)
-      rv = usb_interrupt_read(udev, fd->usb.rep, cx->usb_buf, fd->usb.max_xfer, 10000);
-    else
-      rv = usb_bulk_read(udev, fd->usb.rep, cx->usb_buf, fd->usb.max_xfer, 10000);
-    if(rv < 0) {
-      pmsg_notice2("%s(): usb_%s_read(): %s\n", __func__,
-        fd->usb.use_interrupt_xfer? "interrupt": "bulk", usb_strerror());
-      return -1;
->>>>>>> ebfea9ea
     }
 
     if(rv <= (int) nbytes) {
@@ -514,7 +470,6 @@
   return n;
 }
 
-<<<<<<< HEAD
 static int usbdev_recv_frame(const union filedescriptor *fd, unsigned char *buf, size_t nbytes)
 {
   return usbdev_recv_frame_ep(fd, fd->usb.rep, buf, nbytes);
@@ -522,9 +477,6 @@
 
 static int usbdev_drain(const union filedescriptor *fd, int display)
 {
-=======
-static int usbdev_drain(const union filedescriptor *fd, int display) {
->>>>>>> ebfea9ea
   /*
    * There is not much point in trying to flush any data on an USB endpoint, as
    * the endpoint is supposed to start afresh after being configured from the
