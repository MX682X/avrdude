--- conflicted
+++ resolved
@@ -246,16 +246,12 @@
   return 0;
 }
 
-<<<<<<< HEAD
 static int avrdoper_send_ep(const union filedescriptor *fdp, unsigned char ep, const unsigned char *buf, size_t buflen)
 {
   return avrdoper_send(fdp, buf, buflen);
 }
 
 /* ------------------------------------------------------------------------- */
-=======
-// -------------------------------------------------------------------------
->>>>>>> ebfea9ea
 
 static int avrdoperFillBuffer(const union filedescriptor *fdp) {
   int bytesPending = reportDataSizes[1];        // Guess how much data is buffered in device
@@ -312,7 +308,6 @@
   return 0;
 }
 
-<<<<<<< HEAD
 static int avrdoper_recv_ep(const union filedescriptor *fdp, unsigned char ep, unsigned char *buf, size_t buflen)
 {
   return avrdoper_recv(fdp, buf, buflen);
@@ -320,9 +315,6 @@
 
 
 /* ------------------------------------------------------------------------- */
-=======
-// -------------------------------------------------------------------------
->>>>>>> ebfea9ea
 
 static int avrdoper_drain(const union filedescriptor *fdp, int display) {
   do {
