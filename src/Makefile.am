--- conflicted
+++ resolved
@@ -156,16 +156,12 @@
 	pgm_type.c \
 	pickit2.c \
 	pickit2.h \
-<<<<<<< HEAD
-	pickit5_lut.c \
-=======
 	pickit5_lut_dw.c \
-    pickit5_lut_isp.c \
-    pickit5_lut_jtag.c \
-    pickit5_lut_pdi.c \
+  pickit5_lut_isp.c \
+  pickit5_lut_jtag.c \
+  pickit5_lut_pdi.c \
 	pickit5_lut_tpi.c \
-    pickit5_lut_updi.c \
->>>>>>> ebfea9ea
+  pickit5_lut_updi.c \
 	pickit5_lut.h \
 	pickit5.c \
 	pickit5.h \
