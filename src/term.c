/*
 * avrdude - A Downloader/Uploader for AVR device programmers
 * Copyright (C) 2000-2004 Brian S. Dean <bsd@bdmicro.com>
 * Copyright (C) 2021-2023 Hans Eirik Bull
 * Copyright (C) 2022-2023 Stefan Rueger <stefan.rueger@urclocks.com>
 *
 * This program is free software; you can redistribute it and/or modify
 * it under the terms of the GNU General Public License as published by
 * the Free Software Foundation; either version 2 of the License, or
 * (at your option) any later version.
 *
 * This program is distributed in the hope that it will be useful,
 * but WITHOUT ANY WARRANTY; without even the implied warranty of
 * MERCHANTABILITY or FITNESS FOR A PARTICULAR PURPOSE.  See the
 * GNU General Public License for more details.
 *
 * You should have received a copy of the GNU General Public License
 * along with this program. If not, see <http://www.gnu.org/licenses/>.
 */

#include <ac_cfg.h>

#include <ctype.h>
#include <string.h>
#include <stdio.h>
#include <stddef.h>
#include <stdint.h>
#include <stdlib.h>
#include <stddef.h>
#include <stdarg.h>
#include <limits.h>
#include <unistd.h>
#include <errno.h>

#include "libavrdude.h"

#if defined(HAVE_LIBREADLINE)
#include <readline/readline.h>
#include <readline/history.h>

#ifdef _MSC_VER
#include "msvc/unistd.h"
#else
#include <unistd.h>
#endif

#ifdef WIN32
#include <windows.h>
#else
#include <sys/select.h>
#endif
#endif


#include "avrdude.h"

struct command {
  char *name;
  int (*func)(const PROGRAMMER *pgm, const AVRPART *p, int argc, const char *argv[]);
  size_t fnoff;
  char *desc;
};


static int cmd_dump   (const PROGRAMMER *pgm, const AVRPART *p, int argc, const char *argv[]);
static int cmd_disasm (const PROGRAMMER *pgm, const AVRPART *p, int argc, const char *argv[]);
static int cmd_write  (const PROGRAMMER *pgm, const AVRPART *p, int argc, const char *argv[]);
static int cmd_save   (const PROGRAMMER *pgm, const AVRPART *p, int argc, const char *argv[]);
static int cmd_backup (const PROGRAMMER *pgm, const AVRPART *p, int argc, const char *argv[]);
static int cmd_restore(const PROGRAMMER *pgm, const AVRPART *p, int argc, const char *argv[]);
static int cmd_verify (const PROGRAMMER *pgm, const AVRPART *p, int argc, const char *argv[]);
static int cmd_flush  (const PROGRAMMER *pgm, const AVRPART *p, int argc, const char *argv[]);
static int cmd_abort  (const PROGRAMMER *pgm, const AVRPART *p, int argc, const char *argv[]);
static int cmd_erase  (const PROGRAMMER *pgm, const AVRPART *p, int argc, const char *argv[]);
static int cmd_pgerase(const PROGRAMMER *pgm, const AVRPART *p, int argc, const char *argv[]);
static int cmd_config (const PROGRAMMER *pgm, const AVRPART *p, int argc, const char *argv[]);
static int cmd_factory(const PROGRAMMER *pgm, const AVRPART *p, int argc, const char *argv[]);
static int cmd_regfile(const PROGRAMMER *pgm, const AVRPART *p, int argc, const char *argv[]);
static int cmd_include(const PROGRAMMER *pgm, const AVRPART *p, int argc, const char *argv[]);
static int cmd_sig    (const PROGRAMMER *pgm, const AVRPART *p, int argc, const char *argv[]);
static int cmd_part   (const PROGRAMMER *pgm, const AVRPART *p, int argc, const char *argv[]);
static int cmd_help   (const PROGRAMMER *pgm, const AVRPART *p, int argc, const char *argv[]);
static int cmd_quit   (const PROGRAMMER *pgm, const AVRPART *p, int argc, const char *argv[]);
static int cmd_send   (const PROGRAMMER *pgm, const AVRPART *p, int argc, const char *argv[]);
static int cmd_parms  (const PROGRAMMER *pgm, const AVRPART *p, int argc, const char *argv[]);
static int cmd_vtarg  (const PROGRAMMER *pgm, const AVRPART *p, int argc, const char *argv[]);
static int cmd_varef  (const PROGRAMMER *pgm, const AVRPART *p, int argc, const char *argv[]);
static int cmd_fosc   (const PROGRAMMER *pgm, const AVRPART *p, int argc, const char *argv[]);
static int cmd_sck    (const PROGRAMMER *pgm, const AVRPART *p, int argc, const char *argv[]);
static int cmd_spi    (const PROGRAMMER *pgm, const AVRPART *p, int argc, const char *argv[]);
static int cmd_pgm    (const PROGRAMMER *pgm, const AVRPART *p, int argc, const char *argv[]);
static int cmd_verbose(const PROGRAMMER *pgm, const AVRPART *p, int argc, const char *argv[]);
static int cmd_quell  (const PROGRAMMER *pgm, const AVRPART *p, int argc, const char *argv[]);

#define _fo(x) offsetof(PROGRAMMER, x)

// List of commands; don't add a command starting with e: main.c relies on e expanding to erase
struct command cmd[] = {
  { "dump",  cmd_dump,  _fo(read_byte_cached),  "display a memory section as hex dump" },
  { "read",  cmd_dump,  _fo(read_byte_cached),  "alias for dump" },
  { "disasm", cmd_disasm, _fo(read_byte_cached), "disassemble a memory section" },
  { "write", cmd_write, _fo(write_byte_cached), "write data to memory; flash and EEPROM are cached" },
  { "save",  cmd_save,  _fo(write_byte_cached), "save memory segments to file" },
  { "backup", cmd_backup,  _fo(write_byte_cached), "backup memories to file" },
  { "restore", cmd_restore,  _fo(write_byte_cached), "restore memories from file" },
  { "verify", cmd_verify,  _fo(write_byte_cached), "compare memories with file" },
  { "flush", cmd_flush, _fo(flush_cache),       "synchronise flash and EEPROM cache with the device" },
  { "abort", cmd_abort, _fo(reset_cache),       "abort flash and EEPROM writes, ie, reset the r/w cache" },
  { "erase", cmd_erase, _fo(chip_erase_cached), "perform a chip or memory erase" },
  { "pgerase", cmd_pgerase, _fo(page_erase),    "erase one page of flash or EEPROM memory" },
  { "config", cmd_config, _fo(open),            "change or show configuration properties of the part" },
  { "factory", cmd_factory, _fo(open),          "reset part to factory state" },
  { "regfile", cmd_regfile, _fo(open),          "I/O register addresses and contents" },
  { "include", cmd_include, _fo(open),          "include contents of named file as if it was typed" },
  { "sig",   cmd_sig,   _fo(open),              "display device signature bytes" },
  { "part",  cmd_part,  _fo(open),              "display the current part information" },
  { "send",  cmd_send,  _fo(cmd),               "send a raw command to the programmer" },
  { "parms", cmd_parms, _fo(print_parms),       "display useful parameters" },
  { "vtarg", cmd_vtarg, _fo(set_vtarget),       "set or get the target voltage" },
  { "varef", cmd_varef, _fo(set_varef),         "set or get the analog reference voltage" },
  { "fosc",  cmd_fosc,  _fo(set_fosc),          "set or get the oscillator frequency" },
  { "sck",   cmd_sck,   _fo(set_sck_period),    "set or get the SCK period or frequency" },
  { "spi",   cmd_spi,   _fo(setpin),            "enter direct SPI mode" },
  { "pgm",   cmd_pgm,   _fo(setpin),            "return to programming mode" },
  { "verbose", cmd_verbose, _fo(open),          "display or set -v verbosity level" },
  { "quell", cmd_quell, _fo(open),              "display or set -q quell level for progress bars" },
  { "help",  cmd_help,  _fo(open),              "show help message" },
  { "?",     cmd_help,  _fo(open),              "same as help" },
  { "quit",  cmd_quit,  _fo(open),              "synchronise flash/EEPROM cache with device and quit" },
  { "q",     cmd_quit,  _fo(open),              "abbreviation for quit" },
};

#define NCMDS ((int)(sizeof(cmd)/sizeof(struct command)))


#define spi_mode (cx->term_spi_mode)

static int hexdump_line(char *buffer, unsigned char *p, int n, int pad) {
  char *hexdata = "0123456789abcdef";
  char *b = buffer;
  int i = 0;
  int j = 0;

  for (i=0; i<n; i++) {
    if (i && ((i % 8) == 0))
      b[j++] = ' ';
    b[j++] = hexdata[(p[i] & 0xf0) >> 4];
    b[j++] = hexdata[(p[i] & 0x0f)];
    if (i < 15)
      b[j++] = ' ';
  }

  for (i=j; i<pad; i++)
    b[i] = ' ';

  b[i] = 0;

  for (i=0; i<pad; i++) {
    if (!((b[i] == '0') || (b[i] == ' ')))
      return 0;
  }

  return 1;
}


static int chardump_line(char *buffer, unsigned char *p, int n, int pad) {
  int i;
  unsigned char b[128];

  // Sanity check
  n = n < 1? 1: n > (int) sizeof b? (int) sizeof b: n;

  memcpy(b, p, n);
  for (int i = 0; i < n; i++)
    buffer[i] = isascii(b[i]) && isspace(b[i])? ' ':
      isascii(b[i]) && isgraph(b[i])? b[i]: '.';

  for (i = n; i < pad; i++)
    buffer[i] = ' ';

  buffer[i] = 0;

  return 0;
}


static int hexdump_buf(const FILE *f, const AVRMEM *m, int startaddr, const unsigned char *buf, int len) {
  char dst1[80];
  char dst2[80];

  int addr = startaddr;
  unsigned char *p = (unsigned char *) buf;
  while (len) {
    int n = 16;
    if (n > len)
      n = len;
    if(addr + n > m->size)
      n = m->size - addr;

    hexdump_line(dst1, p, n, 48);
    chardump_line(dst2, p, n, 16);
    term_out("%0*x  %s  |%s|\n", m->size > 0x10000 ? 5: 4, addr, dst1, dst2);
    len -= n;
    addr += n;
    if (addr >= m->size)
      addr = 0;
    p += n;
  }

  return 0;
}

static int disasm_ison(char c) {
  switch(c) {
  case 'g': return !!cx->dis_opts.gcc_source;
  case 'a': return !!cx->dis_opts.addresses;
  case 'o': return !!cx->dis_opts.opcode_bytes;
  case 'c': return !!cx->dis_opts.comments;
  case 'f': return !!cx->dis_opts.sreg_flags;
  case 'q': return !!cx->dis_opts.cycles;
  case 'n': return !!cx->dis_opts.op_names;
  case 'e': return !!cx->dis_opts.op_explanations;
  case 's': return !!cx->dis_opts.avrgcc_style;
  case 'l': return !!cx->dis_opts.labels;
  case 'd': return cx->dis_opts.avrlevel == (PART_ALL | OP_AVR_ILL);
  }
  return 0;
}

/*
 * Read in memory spec'd by disasm or read/dump's (argc, argv) syntax
 *
 * Return a buffer with three sections
 *   - up to two lead-in bytes (*prequel)
 *   - *blen bytes (buf + *prequel corresponds to address *baddr)
 *   - up to 7 lead-out bytes (*sequel)
 *
 * Also tell the caller which memory (*memp) was read from.
 *
 * dump/read needs *memp, *baddr and *blen (*prequel and *sequel are set to 0)
 * disasm needs *baddr, *blen, *prequel and *sequel
 */

static unsigned char *readbuf(const PROGRAMMER *pgm, const AVRPART *p, int argc, const char *argv[],
  const AVRMEM **memp, int *baddr, int *blen, int *prequel, int *sequel) {

  const int Nmems = sizeof cx->term_rmem/sizeof*cx->term_rmem;
  int mi = cx->term_mi;
  if(mi < 0 || mi >= Nmems)
    mi = 0;

  const char *cmd = tolower(**argv) == 'r'? "read": str_casestarts(*argv, "di")? "disasm": "dump";
  int is_disasm = cmd[1] == 'i';
  int default_len = is_disasm? 32: 256;

  if((argc < 2 && cx->term_rmem[0].mem == NULL) || argc > 4 || (argc > 1 && str_eq(argv[1], "-?"))) {
    const char *hcmd = is_disasm? "disasm [<opts>]": cmd;

    msg_error(
      "Syntax: %s <mem> <addr> <len> # Entire region\n"
      "        %s <mem> <addr>       # Start at <addr>\n"
      "        %s <mem>              # Continue with memory where left off\n"
      "        %s                    # Continue with most recently shown <mem>\n"
      "Function: %s\n",
      hcmd, hcmd, hcmd, hcmd,
      is_disasm? "disassemble memory section": "display memory section as hex dump"
    );
    if(is_disasm) {
      struct { char ochr[2]; const char *info[2]; } opts[] = {
        {{'g', 'G'}, {"generate avr-gcc source: sets -sOFQ", "do not create gcc source"}},
        {{'a', 'A'}, {"show addresses", "do not show addresses"}},
        {{'o', 'O'}, {"show opcode bytes", "do not show opcode bytes"}},
        {{'c', 'C'}, {"show comments", "do not show comments"}},
        {{'f', 'F'}, {"show affected flags in SREG", "do not show SREG flags"}},
        {{'q', 'Q'}, {"show cycles", "do not show cycles"}},
        {{'n', 'N'}, {"put opcode full name into comment", "do not show full names"}},
        {{'e', 'E'}, {"put explanation into comment", "do not show explanation"}},
        {{'s', 'S'}, {"use avr-gcc code style", "use AVR instruction set style"}},
        {{'l', 'L'}, {"preprocess jump/call labels", "do not preprocess labels"}},
        {{'d', 'D'}, {"decode all opcodes", "decode only opcodes for the part"}},
      };

      msg_error("Options:\n");
      for(size_t i = 0; i < sizeof opts/sizeof*opts; i++) {
        int on = disasm_ison(opts[i].ochr[0]);
        msg_error("    -%c        %s, -%c %s\n", opts[i].ochr[on], opts[i].info[on], opts[i].ochr[!on], opts[i].info[!on]);
      }
      msg_error(
        "    -z        zap the list of jumps and calls before disassembly\n"
        "    -t=<file> drop symbols from a previous tagfile and initialise them anew\n"
      );
    }
    msg_error("\n"
      "Both the <addr> and <len> can be negative numbers; a negative <addr> starts\n"
      "an interval from that many bytes below the memory size; a negative <len> ends\n"
      "the interval at that many bytes below the memory size.\n"
      "\n"
      "The latter two versions of the command page through the memory with a page\n"
      "size of the last used effective length (%d bytes default)\n", default_len
    );
    return NULL;
  }

  const char *memstr =
     argc > 1? argv[1]:
     cx->term_rmem[mi].mem? cx->term_rmem[mi].mem->desc: NULL;

  const AVRMEM *mem = memstr && *memstr? avr_locate_mem(p, memstr): NULL;
  if (mem == NULL) {
    pmsg_error("(%s) memory %s not defined for part %s\n", cmd, memstr? memstr: "???", p->desc);
    return NULL;
  }

  int maxsize = mem->size;
  if(maxsize <= 0) {            // Sanity check
    pmsg_error("(%s) cannot read memory %s of size %d\n", cmd, mem->desc, maxsize);
    return NULL;
  }

  // Iterate through the cx->term_rmem structs to find relevant address and length info
  for(mi = 0; mi < Nmems; mi++) {
    if(cx->term_rmem[mi].mem == NULL)
      cx->term_rmem[mi].mem = mem;
    if(cx->term_rmem[mi].mem == mem) {
      if(cx->term_rmem[mi].len <= 0)
        cx->term_rmem[mi].len = maxsize > default_len? default_len: maxsize;
      else if(cx->term_rmem[mi].len > maxsize)
        cx->term_rmem[mi].len = maxsize;
      if(cx->term_rmem[mi].addr < 0 || cx->term_rmem[mi].addr >= maxsize)
        cx->term_rmem[mi].addr = 0;
      break;
    }
  }
  if(mi >= Nmems) {
    pmsg_error("(%s) cx->term_rmem[] under-dimensioned; increase and recompile\n", cmd);
    return NULL;;
  }
  cx->term_mi = mi;

  // Get start address if present
  const char *errptr;
  if(argc >= 3 && !str_eq(argv[2], "...")) {
    int addr = str_int(argv[2], STR_INT32, &errptr);
    if(errptr) {
      pmsg_error("(%s) address %s: %s\n", cmd, argv[2], errptr);
      return NULL;
    }

    // Turn negative addr value (counting from top and down) into an actual memory address
    if (addr < 0)
      addr = maxsize + addr;

    if (addr < 0 || addr >= maxsize) {
      int digits = maxsize > 0x10000? 5: 4;
      pmsg_error("(%s) %s address %s is out of range [-0x%0*x, 0x%0*x]\n",
        cmd, mem->desc, argv[2], digits, maxsize, digits, maxsize-1);
      return NULL;
    }
    cx->term_rmem[mi].addr = addr;
  }

  // Get number of bytes to read if present
  if (argc >= 3) {
    if(str_eq(argv[argc - 1], "...")) {
      if (argc == 3)
        cx->term_rmem[mi].addr = 0;
      cx->term_rmem[mi].len = maxsize - cx->term_rmem[mi].addr;
    } else if (argc == 4) {
      int len = str_int(argv[3], STR_INT32, &errptr);
      if(errptr) {
        pmsg_error("(%s) length %s: %s\n", cmd, argv[3], errptr);
        return NULL;
      }

      // Turn negative len (ends at number of bytes from top of memory) into an actual length
      if (len < 0)
        len = maxsize + len + 1 - cx->term_rmem[mi].addr;

      if (len == 0)
        goto nocontent;

      if (len < 0) {
        pmsg_error("(%s) invalid effective length %d\n", cmd, len);
        return NULL;
      }
      cx->term_rmem[mi].len = len;
    }
  }
  // Wrap around if the memory address is greater than the maximum size
  if(cx->term_rmem[mi].addr >= maxsize)
    cx->term_rmem[mi].addr = 0;

  // Trim len if nessary to prevent reading from the same memory address twice
  if (cx->term_rmem[mi].len > maxsize)
    cx->term_rmem[mi].len = maxsize;

  uint8_t *buf = mmt_malloc(cx->term_rmem[mi].len + 32); // Add margin for disasm
  if(argc < 4 && verbose)
    term_out(">>> %s %s 0x%x 0x%x\n", cmd, cx->term_rmem[mi].mem->desc,
      cx->term_rmem[mi].addr, cx->term_rmem[mi].len);

  int toread = cx->term_rmem[mi].len;
  int whence = cx->term_rmem[mi].addr;
  int before = 0, after = 0, flash_offset = 0;
  if(is_disasm) {               // Read a few bytes before/after & don't wrap round
    if(whence >= 2)
      before = 2, whence -= 2, toread += 2;
    if(whence + toread > maxsize) // Clip to end of memory
      toread = maxsize - whence;
    int gap = maxsize - whence - toread;
    after = gap >= 16? 16: gap < 0? 0: gap;
    toread += after;
    if(toread-before < 2)       // Cannot disassemble just one byte
      goto nocontent;
  }

  report_progress(0, 1, "Reading");
  if (pgm->read_array != NULL) {  // if the programmer can read multiple bytes
    int rc = pgm->read_array(pgm, p, mem, whence, toread, buf);
    if (rc < 0) {
      report_progress(1, -1, NULL);
      pmsg_error("(%s) error reading %s address 0x%05lx of part %s\n", cmd, mem->desc,
        (long) whence + rc, p->desc);
      mmt_free(buf);
      return NULL;
    }
  } else {
    for(int j = 0; j < toread; j++) { // otherwise do byte-by-byte
      int addr = (whence + j) % maxsize;
      int rc = pgm->read_byte_cached(pgm, p, mem, addr, &buf[j]);
      if (rc < 0) {
        report_progress(1, -1, NULL);
        pmsg_error("(%s) error reading %s address 0x%05lx of part %s\n", cmd, mem->desc,
          (long) whence + j, p->desc);
        mmt_free(buf);
        return NULL;
      }
      report_progress(j, toread, NULL);
    }
  }
  report_progress(1, 1, NULL);

  if(is_disasm) {               // Adjust length so buffer does not split opcodes
    int j = before, end = toread-after, wend = after? end: end-1;
    while(j < wend)
      j += op_width(buf[j] | buf[j+1]<<8);
    if(j < end)                 // Odd length: shorten by one byte
      after += end-j;
    else if(j > end && after >= j-end) // Increase length to accommodate last 32-bit opcode
      after -= j-end;
    else if(j > end)            // Reduce length
      after += j-end;
    // Disassembly of XMEGA's boot/apptable memory needs to know absolute addr in flash
    flash_offset = avr_flash_offset(p, mem, whence + before);
  }

  if(memp)    *memp = mem;
  if(baddr)   *baddr = whence + before + flash_offset;
  if(blen)    *blen = toread - before - after;
  if(prequel) *prequel = before;
  if(sequel)  *sequel = after;

  // Memorise where to start next time
  cx->term_rmem[mi].addr = (whence + toread - after) % maxsize;

  return buf;

nocontent:
  if(memp)    *memp = mem;
  if(baddr)   *baddr = 0;
  if(blen)    *blen = 0;
  if(prequel) *prequel = 0;
  if(sequel)  *sequel = 0;

  return mmt_malloc(16);
}

static int cmd_dump(const PROGRAMMER *pgm, const AVRPART *p, int argc, const char *argv[]) {
  int addr, len;
  const AVRMEM *mem = NULL;
  uint8_t *buf = readbuf(pgm, p, argc, argv, &mem, &addr, &len, NULL, NULL);

  if(!buf)
    return -1;

  hexdump_buf(stdout, mem, addr, buf, len);
  lterm_out("");
  mmt_free(buf);

  return 0;
}

static int cmd_disasm(const PROGRAMMER *pgm, const AVRPART *p, int argc, const char *argv[]) {
  int addr, len, leadin, leadout;
  uint8_t *buf;

  int help = 0, invalid = 0, itemac = 1, chr;

  if(!cx->dis_initopts) {
    cx->dis_opts.gcc_source = 0;
    cx->dis_opts.addresses = 1;
    cx->dis_opts.opcode_bytes = 1;
    cx->dis_opts.comments = 1;
    cx->dis_opts.sreg_flags = 0;
    cx->dis_opts.cycles = 0;
    cx->dis_opts.op_names = 0;
    cx->dis_opts.op_explanations = 0;
    cx->dis_opts.avrgcc_style = 1;
    cx->dis_opts.labels = 1;
    cx->dis_opts.tagfile = NULL;
    cx->dis_opts.avrlevel = avr_get_archlevel(p);
    disasm_init(p);
    cx->dis_initopts++;
  }

  for(int ai = 0; --argc > 0; ) { // Simple option parsing
    const char *q;
    if(*(q = argv[++ai]) != '-' || !q[1] || looks_like_number(q))
      argv[itemac++] = argv[ai];
    else {
      while(*++q) {
        switch((chr = *q & 0x7f)) {
        case '?':
        case 'h':
          help++;
          break;
        case 'g': case 'G':
          cx->dis_opts.gcc_source = !!islower(chr);
          if(cx->dis_opts.gcc_source) {
            cx->dis_opts.opcode_bytes = 0;
            cx->dis_opts.sreg_flags = 0;
            cx->dis_opts.cycles = 0;
            cx->dis_opts.avrgcc_style = 1;
          }
          break;
        case 'a': case 'A':
          cx->dis_opts.addresses = !!islower(chr);
          break;
        case 'o': case 'O':
          cx->dis_opts.opcode_bytes = !!islower(chr);
          break;
        case 'c': case 'C':
          cx->dis_opts.comments = !!islower(chr);
          break;
        case 'f': case 'F':
          cx->dis_opts.sreg_flags = !!islower(chr);
          break;
        case 'q': case 'Q':
          cx->dis_opts.cycles = !!islower(chr);
          break;
        case 'n': case 'N':
          cx->dis_opts.op_names = !!islower(chr);
          break;
        case 'e': case 'E':
          cx->dis_opts.op_explanations = !!islower(chr);
          break;
        case 's': case 'S':
          cx->dis_opts.avrgcc_style = !!islower(chr);
          break;
        case 'l': case 'L':
          cx->dis_opts.labels = !!islower(chr);
          break;
        case 'z':
          disasm_zap_jumpcalls();
          break;
        case 'd':
          cx->dis_opts.avrlevel = PART_ALL | OP_AVR_ILL;
          break;
        case 'D':
          cx->dis_opts.avrlevel = avr_get_archlevel(p);
          break;
        case 't':
          if(*++q == '=')
            q++;
          mmt_free(cx->dis_opts.tagfile);
          cx->dis_opts.tagfile = mmt_strdup(q);
          q = "x";
          break;
        default:
          if(!invalid++)
            pmsg_error("(disasm) invalid option %c, see usage:\n", chr);
          q = "x";
        }
      }
    }
  }
  argc = itemac;                // (arg,c argv) still valid but options have been removed

  if(help || invalid) {
    const char *help[] = { "disasm", "-?", NULL, };
    readbuf(pgm, p, 2, help, NULL, NULL, NULL, NULL, NULL);
    return invalid? -1: 0;
  }

  if(cx->dis_opts.tagfile)
    if(disasm_init_tagfile(p, cx->dis_opts.tagfile) < 0)
      return -1;

  buf = readbuf(pgm, p, argc, argv, NULL, &addr, &len, &leadin, &leadout);

  if(!buf)
    return -1;

  if(len > 1)
    disasm((char *) buf+leadin, len, addr, leadin, leadout);
  lterm_out("");
  mmt_free(buf);

  return 0;
}


static size_t maxstrlen(int argc, const char **argv) {
  size_t max = 0;

  for(int i=0; i<argc; i++)
    if(strlen(argv[i]) > max)
      max = strlen(argv[i]);

  return max;
}

typedef enum {
  WRITE_MODE_STANDARD = 0,
  WRITE_MODE_FILL     = 1,
} Write_mode;

static int cmd_write(const PROGRAMMER *pgm, const AVRPART *p, int argc, const char *argv[]) {
  if (argc < 3 || (argc > 1 && str_eq(argv[1], "-?"))) {
    msg_error(
      "Syntax: write <mem> <addr> <data>[,] {<data>[,]}\n"
      "        write <mem> <addr> <len> <data>[,] {<data>[,]} ... # Fill, see below\n"
      "        write <mem> <data> # Any <data> incl file if memory has only 1 byte\n"
      "        write <mem> <file> # Must be file if memory has more than 1 byte\n"
      "Function: write data to memory; flash and EEPROM are normally cached\n"
      "\n"
      "Ellipsis ... writes <len> bytes padded by repeating the last <data> item.\n"
      "\n"
      "Both the <addr> and <len> can be negative numbers; a negative <addr> starts\n"
      "an interval from that many bytes below the memory size; a negative <len> ends\n"
      "the interval at that many bytes below the memory size.\n"
      "\n"
      "<data> can be binary, octal, decimal or hexadecimal integers, floating point\n"
      "numbers or C-style strings and characters. If nothing matches, <data> will be\n"
      "interpreted as name of a file containing data. In absence of a :<f> format\n"
      "suffix, the terminal will try to auto-detect the file format.\n"
      "\n"
      "For integers, an optional case-insensitive suffix specifies the data size: HH\n"
      "8 bit, H/S 16 bit, L 32 bit, LL 64 bit. Suffix D indicates a 64-bit double, F\n"
      "a 32-bit float, whilst a floating point number without suffix defaults to\n"
      "32-bit float. Hexadecimal floating point notation is supported. An ambiguous\n"
      "trailing suffix, eg, 0x1.8D, is read as no-suffix float where D is part of\n"
      "the mantissa; use a zero exponent 0x1.8p0D to clarify.\n"
      "\n"
      "An optional U suffix makes integers unsigned. Ordinary 0x hex and 0b binary\n"
      "integers are always treated as unsigned. +0x, -0x, +0b and -0b numbers with\n"
      "an explicit sign are treated as signed unless they have a U suffix. Unsigned\n"
      "integers cannot be larger than 2^64-1. If n is an unsigned integer then -n is\n"
      "also a valid unsigned integer as in C. Signed integers must fall into the\n"
      "[-2^63, 2^63-1] range or a correspondingly smaller range when a suffix\n"
      "specifies a smaller type.\n"
      "\n"
      "Ordinary 0x hex and 0b binary integers with n digits (counting leading zeros)\n"
      "use the smallest size of one, two, four and eight bytes that can accommodate\n"
      "any n-digit hex/bin integer. If an integer suffix specifies a size explicitly\n"
      "the corresponding number of least significant bytes are written, and a\n"
      "warning shown if the number does not fit into the desired representation.\n"
      "Otherwise, unsigned integers occupy the smallest of one, two, four or eight\n"
      "bytes needed. Signed numbers are allowed to fit into the smallest signed or\n"
      "smallest unsigned representation: For example, 255 is stored as one byte as\n"
      "255U would fit in one byte, though as a signed number it would not fit into a\n"
      "one-byte interval [-128, 127]. The number -1 is stored in one byte whilst -1U\n"
      "needs eight bytes as it is the same as 0xFFFFffffFFFFffffU.\n"
    );
    return -1;
  }

  int i;
  Write_mode write_mode;        // Operation mode, standard or fill
  int start_offset;             // Which argc argument
  int len;                      // Number of bytes to write to memory
  const char *memstr = argv[1]; // Memory name string
  const AVRMEM *mem = avr_locate_mem(p, memstr);
  if (mem == NULL) {
    pmsg_error("(write) memory %s not defined for part %s\n", memstr, p->desc);
    return -1;
  }
  int maxsize = mem->size;

  if (argc == 3 && maxsize > 1) {
    // Check whether argv[2] might be anything other than a file
    Str2data *sd = str_todata(argv[2], STR_ANY & ~STR_FILE, NULL, NULL);
    if(sd && sd->type) {
      if(sd->type & STR_INTEGER && sd->ll >= -maxsize && sd->ll < maxsize)
        pmsg_error("(write) no data specified for %s address %s\n", mem->desc, argv[2]);
      else
        pmsg_error("(write) no address specified for %s data %s\n", mem->desc, argv[2]);
      str_freedata(sd);
      return -1;
    }
    str_freedata(sd);
    // Argv[2] might be a file --- keep it in the running for address 0
  }

  const char *errptr;
  int addr = 0;
  if(argc >= 4) {
    addr = str_int(argv[2], STR_INT32, &errptr);
    if(errptr) {
      pmsg_error("(write) address %s: %s\n", argv[2], errptr);
      return -1;
    }
  }

  // Turn negative addr value (counting from top and down) into an actual memory address
  if (addr < 0)
    addr = maxsize + addr;

  if (addr < 0 || addr >= maxsize) {
    int digits = maxsize > 0x10000? 5: 4;
    pmsg_error("(write) %s address 0x%0*x is out of range [-0x%0*x, 0x%0*x]\n",
      mem->desc, digits, addr, digits, maxsize, digits, maxsize-1);
    return -1;
  }

  // Allocate large enough data and allocation tags space
  size_t bufsz = mem->size + 8 + maxstrlen(argc-3, argv+3)+1;
  if(bufsz > INT_MAX) {
    pmsg_error("(write) too large memory request (%lu)\n", (unsigned long) bufsz);
    return -1;
  }
  unsigned char *buf = mmt_malloc(bufsz), *tags = mmt_malloc(bufsz);
  // Find the first argument to write to flash and how many arguments to parse and write
  if(str_eq(argv[argc - 1], "...")) {
    write_mode = WRITE_MODE_FILL;
    start_offset = 4;
    len = str_int(argv[3], STR_INT32, &errptr);
    if(errptr) {
      pmsg_error("(write ...) length %s: %s\n", argv[3], errptr);
      mmt_free(buf); mmt_free(tags);
      return -1;
    }

    // Turn negative len value (number of bytes from top of memory) into an actual length number
    if (len < 0)
      len = maxsize + len - addr + 1;
    if (len == 0)
      return 0;
    if (len < 0 || len > maxsize - addr) {
      pmsg_error("(write ...) effective %s start address 0x%0*x and effective length %d incompatible with memory size %d\n",
        mem->desc, maxsize > 0x10000? 5: 4, addr, len, maxsize);
      return -1;
    }
  } else {
    write_mode = WRITE_MODE_STANDARD;
    // With no user specified start address, data starts at argv[2]
    // With user specified start address, data starts at a argv[3]
    if(argc == 3)
      start_offset = 2;
    else
      start_offset = 3;
    len = argc - start_offset;
  }

  int bytes_grown = 0, filling = 0, recorded = 0, maxneeded = maxsize-addr;
  Str2data *sd = NULL;

  for (i = start_offset; i < len + start_offset; i++) {
    // Handle the next argument
    if (i < argc - start_offset + 3) {
      str_freedata(sd);
      sd = str_todata(argv[i], STR_ANY, p, mem->desc);
      if(!sd->type || sd->errstr) {
        pmsg_error("(write) data %s: %s\n", argv[i], sd->errstr? sd->errstr: "str_todata");
        mmt_free(buf); mmt_free(tags);
        str_freedata(sd);
        return -1;
      }
      if(sd->warnstr)
        pmsg_warning("(write) %s\n", sd->warnstr);
      // Always write little endian (assume double and int have same endianness)
      if(is_bigendian() && sd->size > 0 && (sd->type & STR_NUMBER))
        change_endian(sd->a, sd->size);
    } else {
      filling = 1;
      if(!sd)
        break;
    }
    int n = i - start_offset + bytes_grown;
    if(sd->type == STR_STRING && sd->str_ptr) {
      size_t len = strlen(sd->str_ptr);
      for(size_t j = 0; j < len; j++, n++) {
        buf[n] = (uint8_t) sd->str_ptr[j];
        tags[n] = TAG_ALLOCATED;
      }
      buf[n] = 0;               // Terminating nul
      tags[n] = TAG_ALLOCATED;
      bytes_grown += (int) len; // Sic: one less than written
    } else if(sd->type == STR_FILE && sd->mem && sd->size > 0) {
      int end = bufsz - n;      // Available buffer size
      if(sd->size < end)
        end = sd->size;
      for(int j = 0; j < end; j++, n++) {
        if(sd->mem->tags[j]) {
          buf[n] = sd->mem->buf[j];
          tags[n] = TAG_ALLOCATED;
        }
      }
      if(end > 0)               // Should always be true
        bytes_grown += end-1;
    } else if(sd->size > 0 && (sd->type & STR_NUMBER)) {
      for(int k = 0; k < sd->size; k++, n++) {
        buf[n] = sd->a[k];
        tags[n] = TAG_ALLOCATED;
      }
      bytes_grown += sd->size-1;
    } else {                    // Nothing written
      bytes_grown--;            // Sic: stay stagnat as i increases, but break when filling
      if(write_mode == WRITE_MODE_FILL && filling) {
        filling = 0;
        break;
      }
    }
    recorded = i - start_offset + bytes_grown + 1;
    if(recorded >= maxneeded)
      break;
  }
  str_freedata(sd);

  // When in fill mode, the maximum size is already predefined
  if(write_mode == WRITE_MODE_FILL) {
    if(recorded < len) {
      pmsg_warning("(write ...) can only fill %d < %d byte%s as last item has zero bytes\n",
        recorded, len, str_plural(recorded));
      len = recorded;
    }
    bytes_grown = 0;
  } else if(addr + len + bytes_grown > maxsize) {
    bytes_grown = maxsize - addr - len;
    pmsg_warning("(write) clipping data to fit into %s %s memory\n", p->desc, mem->desc);
  }

  pmsg_notice2("(write) writing %d byte%s starting from address 0x%04x",
    len + bytes_grown, str_plural(len + bytes_grown), addr);
  if (write_mode == WRITE_MODE_FILL && filling)
    msg_notice2("; remaining space filled with %s", argv[argc - 2]);
  msg_notice2("\n");

  report_progress(0, 1, avr_has_paged_access(pgm, mem)? "Caching": "Writing");
  for (i = 0; i < len + bytes_grown; i++) {
    report_progress(i, len + bytes_grown, NULL);
    if(!tags[i])
      continue;

    uint8_t b;
    int rc = pgm->write_byte_cached(pgm, p, mem, addr+i, buf[i]);
    if (rc == LIBAVRDUDE_SOFTFAIL) {
      pmsg_warning("(write) programmer write protects %s address 0x%04x\n", mem->desc, addr+i);
<<<<<<< HEAD
    } else if(rc < 0) {
      pmsg_error("(write) error writing 0x%02x at 0x%05x, rc=%d\n", buf[i], addr+i, (int) rc);
      if (rc == -1)
        imsg_error("%*swrite operation not supported on memory %s\n", 8, "", mem->desc);
=======
    } else if(rc) {
      pmsg_error("(write) error writing 0x%02x at 0x%05x (rc = %d)\n", buf[i], addr+i, (int) rc);
      // if (rc == -1)
      //  imsg_error("write operation not supported on memory %s\n", mem->desc);
>>>>>>> 0f471544
    } else if(pgm->read_byte_cached(pgm, p, mem, addr+i, &b) < 0) {
      pmsg_error("(write) readback from %s failed\n", mem->desc);
    } else {                    // Read back byte b is now set
      int bitmask = avr_mem_bitmask(p, mem, addr+i);
      if((b & bitmask) != (buf[i] & bitmask)) {
        pmsg_error("(write) verification error writing 0x%02x at 0x%05x cell=0x%02x", buf[i], addr+i, b);
        if(bitmask != 0xff)
          msg_error(" using bit mask 0x%02x", bitmask);
        msg_error("\n");
      }
    }
  }
  report_progress(1, 1, NULL);

  mmt_free(buf);

  return 0;
}

static int cmd_save(const PROGRAMMER *pgm, const AVRPART *p, int argc, const char *argv[]) {
  if(argc < 3 || (argc > 1 && str_eq(argv[1], "-?"))) {
    msg_error(
      "Syntax: save <mem> {<addr> <len>} <file>[:<format>]\n"
      "Function: save memory segments to file (default format :r raw binary)\n"
    );
    return -1;
  }

  AVRMEM *mem, *omem;
  if(!(omem = avr_locate_mem(p, argv[1]))) {
    pmsg_error("(save) memory %s not defined for part %s\n", argv[1], p->desc);
    return -1;
  }

  if(argc > 3 && !(argc&1)) {
    pmsg_error("(save) need pairs <addr> <len> to describe memory segments\n");
    return -1;
  }

  // Last char of filename is format if the penultimate char is a colon
  FILEFMT format = FMT_RBIN;
  const char *fn = argv[argc-1];
  size_t len = strlen(fn);
  if(len > 2 && fn[len-2] == ':') { // Assume format specified
    if((format = fileio_format_with_errmsg(fn[len-1], "(save) ")) == FMT_ERROR)
      return -1;
    len -= 2;
  }
  char *filename = memcpy(mmt_malloc(len+1), fn, len);

  mem = avr_dup_mem(omem);
  int n = argc > 3? (argc-3)/2: 1;
  Segment *seglist = mmt_malloc(n*sizeof*seglist);

  int ret = -1;

  // Build memory segment list
  seglist[0].addr = 0;          // Defaults to entire memory
  seglist[0].len = mem->size;
  if(argc > 3) {
    for(int cc = 2, i = 0; i < n; i++, cc+=2) {
      const char *errstr;
      seglist[i].addr = str_int(argv[cc], STR_INT32, &errstr);
      if(errstr) {
        pmsg_error("(save) address %s: %s\n", argv[cc], errstr);
        goto done;
      }
      seglist[i].len = str_int(argv[cc+1], STR_INT32, &errstr);
      if(errstr) {
        pmsg_error("(save) length %s: %s\n", argv[cc], errstr);
        goto done;
      }
    }
  }

  int nbytes = 0;               // Total number of bytes to save
  for(int i=0; i<n; i++) {      // Ensure addr and lengths are non-negative
    if(segment_normalise(mem, seglist+i) < 0)
      goto done;
    nbytes += seglist[i].len;
  }

  if(nbytes <= 0 && !str_eq(filename, "-"))
    pmsg_warning("(save) no file written owing to empty memory segment%s\n",
      str_plural(n));

  if(nbytes <= 0) {
    ret = 0;
    goto done;
  }

  // Read memory from device/cache
  report_progress(0, 1, "Reading");
  for(int i = 0; i < n; i++) {
    for(int j = seglist[i].addr; j < seglist[i].addr + seglist[i].len; j++) {
      int rc = pgm->read_byte_cached(pgm, p, mem, j, mem->buf+j);
      if(rc < 0) {
        report_progress(1, -1, NULL);
        pmsg_error("(save) error reading %s address 0x%0*x of part %s\n",
          mem->desc, j<16? 1: j<256? 2: j<65536? 4: 5, j, p->desc);
        return -1;
      }
      report_progress(j, nbytes, NULL);
    }
  }
  report_progress(1, 1, NULL);

  ret = fileio_segments(FIO_WRITE, filename, format, p, mem, n, seglist);

 done:
  avr_free_mem(mem);
  mmt_free(seglist);
  mmt_free(filename);

  return ret < 0? ret: 0;
}

static int cmd_backup(const PROGRAMMER *pgm, const AVRPART *p, int argc, const char *argv[]) {
  if(argc != 3 || (argc > 1 && str_eq(argv[1], "-?"))) {
    msg_error(
      "Syntax: backup <memlist> <file>[:<format>]\n"
      "Function: backup memories to file; default format :I Intel Hex + comments\n"
      "Notes:\n"
      "  - Backup flushes the cache before reading memories\n"
      "  - <memlist> can be a comma separated list of known memories, all, etc or ALL\n"
      "  - ALL also includes sub-memories, eg, boot; all doesn't; etc is same as all\n"
      "  - A leading - or \\ removes that memory from the list so far, eg, all,-bootrow\n"
    );
    return -1;
  }

  FILEFMT format = FMT_IHXC;
  const char *fn = argv[2];
  size_t len = strlen(fn);
  if(len > 2 && fn[len-2] == ':') { // :format
    if((format = fileio_format_with_errmsg(fn[len-1], "(backup) ")) == FMT_ERROR)
      return -1;
    len -= 2;
  }
  char *filename = memcpy(mmt_malloc(len+1), fn, len);

  UPDATE upd = {
    .cmdline = NULL,
    .memstr = mmt_strdup(argv[1]),
    .op = DEVICE_READ,
    .filename = filename,
    .format = format,
  };

  pgm->flush_cache(pgm, p); // Flush cache before any device memory access
  int ret = do_op(pgm, p, &upd, UF_AUTO_ERASE|UF_NOHEADING); // -U argv[1]:r:file
  mmt_free(upd.filename);
  mmt_free(upd.memstr);

  return ret <= 0? ret: 0;
}

static int cmd_restore(const PROGRAMMER *pgm, const AVRPART *p, int argc, const char *argv[]) {
  if(argc != 3 || (argc > 1 && str_eq(argv[1], "-?"))) {
    msg_error(
      "Syntax: restore <memlist> <file>[:<format>]\n"
      "Function: restore memories from file\n"
      "Notes:\n"
      "  - User should erase flash before using restore involving flash\n"
      "  - Restore flushes the cache before writing memories\n"
      "  - After writing memories restore resets the cache\n"
      "  - <memlist> can be a comma separated list of known memories, all, etc or ALL\n"
      "  - ALL also includes sub-memories, eg, boot; all doesn't; etc is same as all\n"
      "  - A leading - or \\ removes that memory from the list so far, eg, all,-bootrow\n"
      "  - Skips read-only memories in a list and, for bootloaders, also fuses and lock\n"
      "  - Writing to single read-only memories only fails if the contents differs\n"
    );
    return -1;
  }

  FILEFMT format = FMT_AUTO;
  const char *fn = argv[2];
  size_t len = strlen(fn);
  if(len > 2 && fn[len-2] == ':') { // :format
    if((format = fileio_format_with_errmsg(fn[len-1], "(restore) ")) == FMT_ERROR)
      return -1;
    len -= 2;
  }
  char *filename = memcpy(mmt_malloc(len+1), fn, len);

  UPDATE upd = {
    .cmdline = NULL,
    .memstr = mmt_strdup(argv[1]),
    .op = DEVICE_WRITE,
    .filename = filename,
    .format = format,
  };

  pgm->flush_cache(pgm, p); // Flush cache before any device memory access
  int ret = do_op(pgm, p, &upd, UF_AUTO_ERASE|UF_VERIFY|UF_NOHEADING); // -U argv[1]:w:file (no -V)
  mmt_free(upd.filename);
  mmt_free(upd.memstr);
  pgm->reset_cache(pgm, p); // Reset cache after writing to memories

  return ret <= 0? ret: 0;
}

static int cmd_verify(const PROGRAMMER *pgm, const AVRPART *p, int argc, const char *argv[]) {
  if(argc != 3 || (argc > 1 && str_eq(argv[1], "-?"))) {
    msg_error(
      "Syntax: verify <memlist> <file>[:<format>]\n"
      "Function: compare memories with file\n"
      "Notes:\n"
      "  - Verify flushes the cache before verifying memories\n"
      "  - <memlist> can be a comma separated list of known memories, all, etc or ALL\n"
      "  - ALL also includes sub-memories, eg, boot; all doesn't; etc is same as all\n"
      "  - A leading - or \\ removes that memory from the list so far, eg, all,-bootrow\n"
    );
    return -1;
  }

  FILEFMT format = FMT_AUTO;
  const char *fn = argv[2];
  size_t len = strlen(fn);
  if(len > 2 && fn[len-2] == ':') { // :format
    if((format = fileio_format_with_errmsg(fn[len-1], "(verify) ")) == FMT_ERROR)
      return -1;
    len -= 2;
  }
  char *filename = memcpy(mmt_malloc(len+1), fn, len);

  UPDATE upd = {
    .cmdline = NULL,
    .memstr = mmt_strdup(argv[1]),
    .op = DEVICE_VERIFY,
    .filename = filename,
    .format = format,
  };

  pgm->flush_cache(pgm, p); // Flush cache before any device memory access
  int ret = do_op(pgm, p, &upd, UF_AUTO_ERASE|UF_NOHEADING); // -V -U argv[1]:v:file
  mmt_free(upd.filename);
  mmt_free(upd.memstr);

  return ret <= 0? ret: 0;
}


static int cmd_flush(const PROGRAMMER *pgm, const AVRPART *p, int argc, const char *argv[]) {
  if(argc > 1) {
    msg_error(
      "Syntax: flush\n"
      "Function: synchronise flash and EEPROM cache with the device\n"
    );
    return -1;
  }

  return pgm->flush_cache(pgm, p) < 0? -1: 0;
}


static int cmd_abort(const PROGRAMMER *pgm, const AVRPART *p, int argc, const char *argv[]) {
  if(argc > 1) {
    msg_error(
      "Syntax: abort\n"
      "Function: abort flash and EEPROM writes, ie, reset the r/w cache\n"
    );
    return -1;
  }

  pgm->reset_cache(pgm, p);
  return 0;
}


static int cmd_send(const PROGRAMMER *pgm, const AVRPART *p, int argc, const char *argv[]) {
  unsigned char cmd[4], res[4];
  const char *errptr;
  int rc, len;

  if(argc > 5 || (argc < 5 && !spi_mode) || (argc > 1 && str_eq(argv[1], "-?"))) {
    msg_error(spi_mode?
      "Syntax: send <byte1> [<byte2> [<byte3> [<byte4>]]]\n":
      "Syntax: send <byte1> <byte2> <byte3> <byte4>\n"
    );
    msg_error(
      "Function: send a raw command to the programmer\n"
    );
    return -1;
  }

  if (spi_mode && (pgm->spi == NULL)) {
    pmsg_error("(send) the %s programmer does not support direct SPI transfers\n", pgm->type);
    return -1;
  }

  /* number of bytes to write at the specified address */
  len = argc - 1;

  /* load command bytes */
  for (int i=1; i<argc; i++) {
    cmd[i-1] = str_int(argv[i], STR_UINT8, &errptr);
    if(errptr) {
      pmsg_error("(send) byte %s: %s\n", argv[i], errptr);
      return -1;
    }
  }

  led_clr(pgm, LED_ERR);
  led_set(pgm, LED_PGM);

  rc = spi_mode? pgm->spi(pgm, cmd, res, argc-1): pgm->cmd(pgm, cmd, res);

  if(rc < 0)
    led_set(pgm, LED_ERR);
  led_clr(pgm, LED_PGM);

  if(rc >= 0) {
    term_out("results:");
    for(int i=0; i<len; i++)
      term_out(" %02x", res[i]);
    term_out("\n");
  } else
    pmsg_error("(send) pgm->%s() command failed\n", spi_mode? "spi": "cmd");

  return rc < 0? -1: 0;
}


static int cmd_erase(const PROGRAMMER *pgm, const AVRPART *p, int argc, const char *argv[]) {
  if (argc > 4 || argc == 3 || (argc > 1 && str_eq(argv[1], "-?"))) {
    msg_error(
      "Syntax: erase <mem> <addr> <len> # Fill section with 0xff values\n"
      "        erase <mem>              # Fill with 0xff values\n"
      "        erase                    # Chip erase (no chache, immediate effect)\n"
      "Function: perform a chip or memory erase; flash or EEPROM erase is cached\n"
    );
    return -1;
  }

  if (argc > 1) {
    const char *memstr = argv[1];
    const AVRMEM *mem = avr_locate_mem(p, memstr);
    if (mem == NULL) {
      pmsg_error("(erase) memory %s not defined for part %s\n", argv[1], p->desc);
      return -1;
    }
    const char *args[] = {"write", memstr, "", "", "0xff", "...", NULL};
    // erase <mem>
    if (argc == 2) {
      args[2] = "0";
      args[3] = "-1";
    }
    // erase <mem> <addr> <len>
    else {
      args[2] = argv[2];
      args[3] = argv[3];
    }
    return cmd_write(pgm, p, 6, args);
  }

  term_out("%s chip erase; discarded pending writes to flash%s\n",
    (pgm->prog_modes & PM_SPM)? "asking bootloader to perform": "performing",
    avr_locate_bootrow(p)? ", EEPROM and bootrow": avr_locate_eeprom(p)? " and EEPROM": "");

  // Erase chip and clear cache
  int rc = pgm->chip_erase_cached(pgm, p);

  if(rc == LIBAVRDUDE_SOFTFAIL) {
    pmsg_info("(erase) emulating chip erase by writing 0xff to flash ");
    const AVRMEM *flm = avr_locate_flash(p);
    if(!flm) {
      msg_error("but flash not defined for part %s?\n", p->desc);
      return -1;
    }
    int addr, beg = 0, end = flm->size-1;
    if(pgm->readonly) {
      for(addr=beg; addr < flm->size; addr++)
        if(!pgm->readonly(pgm, p, flm, addr)) {
          beg = addr;
          break;
        }
      if(addr >= flm->size) {
        msg_info("but all flash is write protected\n");
        return 0;
      }
      for(addr=end; addr >= 0; addr--)
        if(!pgm->readonly(pgm, p, flm, addr)) {
          end = addr;
          break;
        }
    }

    msg_info("[0x%04x, 0x%04x]; undo with abort\n", beg, end);
    for(int addr=beg; addr <= end; addr++)
      if(!pgm->readonly || !pgm->readonly(pgm, p, flm, addr))
        if(pgm->write_byte_cached(pgm, p, flm, addr, 0xff) == -1)
          return -1;
    return 0;
  }

  if(rc) {
    pmsg_error("(erase) programmer %s failed erasing the chip\n", pgmid);
    return -1;
  }

  return 0;
}


static int cmd_pgerase(const PROGRAMMER *pgm, const AVRPART *p, int argc, const char *argv[]) {
  if(argc != 3 || (argc > 1 && str_eq(argv[1], "-?"))) {
    msg_error(
      "Syntax: pgerase <mem> <addr>\n"
      "Function: erase one page of flash or EEPROM memory\n"
    );
    return -1;
  }

  const char *memstr = argv[1];
  const AVRMEM *mem = avr_locate_mem(p, memstr);
  if(!mem) {
    pmsg_error("(pgerase) memory %s not defined for part %s\n", memstr, p->desc);
    return -1;
  }
  if(!avr_has_paged_access(pgm, mem)) {
    pmsg_error("(pgerase) %s memory cannot be paged addressed by %s\n", memstr, pgmid);
    return -1;
  }

  int maxsize = mem->size;

  const char *errptr;
  int addr = str_int(argv[2], STR_INT32, &errptr);
  if(errptr) {
    pmsg_error("(pgerase) address %s: %s\n", argv[2], errptr);
    return -1;
  }

  if (addr < 0 || addr >= maxsize) {
    pmsg_error("(pgerase) %s address 0x%05x is out of range [0, 0x%05x]\n", mem->desc, addr, maxsize-1);
    return -1;
  }

  if(pgm->page_erase_cached(pgm, p, mem, (unsigned int) addr) < 0) {
    pmsg_error("(pgerase) unable to erase %s page at 0x%05x\n", mem->desc, addr);
    return -1;
  }

  return 0;
}


// Config command

static const int MAX_PAD = 10;  // Align value labels if their length difference is less than this

typedef union {                 // Lock memory can be 1 or 4 bytes
  uint8_t b[4];
  uint32_t i;
} Intbytes;

typedef struct {                // Fuses and lock bits
  uint16_t fuses[16];           // pdicfg fuse has two bytes
  uint32_t lock;
  int fread[16], lread;
  int islock;
  uint32_t current;
} Part_FL;

typedef struct {
  const Configitem *t;        // Configuration bitfield table
  const char *memstr;           // Memory name but could also be "lockbits"
  const char *alt;              // Set when memstr is an alias
  int match;                    // Matched by user request
  int ok, val, initval;         // Has value val been read OK? Initval == -1 if not known
} Cnfg;

typedef struct {                // Context parameters to be passed to functions
  int verb, allscript, flheaders, allv, vmax, printfactory;
} Cfg_opts;

// Cache the contents of the fuse and lock bits memories that a particular Configitem is involved in
static int getfusel(const PROGRAMMER *pgm, const AVRPART *p, Part_FL *fl, const Cnfg *cci, const char **errpp) {
  const char *err = NULL;
  int islock;

  islock = str_starts(cci->memstr, "lock");
  if((islock && cci->t->memoffset != 0) ||
    (!islock && (cci->t->memoffset < 0 || cci->t->memoffset >= (int) (sizeof fl->fuses/sizeof*fl->fuses)))) {

    err = cache_string(str_ccprintf("%s's %s has invalid memoffset %d", p->desc, cci->memstr, cci->t->memoffset));
    goto back;
  }

  if(islock && fl->lread) {    // Cached lock OK
    fl->current = fl->lock;
    fl->islock = 1;
    goto back;
  }

  if(!islock && fl->fread[cci->t->memoffset])  { // Cached fuse OK
    fl->current = fl->fuses[cci->t->memoffset];
    fl->islock = 0;
    goto back;
  }

  const AVRMEM *mem = avr_locate_mem(p, cci->memstr);
  if(!mem) {
    err = cache_string(str_ccprintf("memory %s not defined for part %s", cci->memstr, p->desc));
    goto back;
  }

  if((islock && mem->size != 4 && mem->size != 1) || (!islock && mem->size != 2 && mem->size != 1)) {
    err = cache_string(str_ccprintf("%s's %s memory has unexpected size %d", p->desc, mem->desc, mem->size));
    goto back;
  }

  Intbytes m = {.i = 0};
  for(int i=0; i<mem->size; i++)
    if(led_read_byte(pgm, p, mem, i, m.b+i) < 0) {
      err = cache_string(str_ccprintf("cannot read %s's %s memory", p->desc, mem->desc));
      goto back;
    }

  if(islock) {
    fl->lock = m.i;
    fl->lread = 1;
  } else {
    fl->fread[cci->t->memoffset] = 1;
    int result = 0;
    for(int i=mem->size-1; i>=0; i--)
      result <<= 8, result |= m.b[i];
    fl->fuses[cci->t->memoffset] = result;
  }
  fl->islock = islock;
  fl->current = m.i;

back:
  if(err && errpp)
    *errpp = err;
  return err? -1: 0;
}

static int setmatches(const char *str, int n, Cnfg *cc) {
  int matches = 0;

  if(!*str)
    return 0;

  for(int i=0; i<n; i++) {
    cc[i].match = 0;
    if(!cc[i].ok)
      continue;
    if(str_starts(cc[i].t->name, str) || str_match(str, cc[i].t->name)) {
      cc[i].match = 1;
      matches++;
      if(str_eq(cc[i].t->name, str)) {
        for(int j=0; j<i; j++)
          cc[j].match = 0;
        matches = 1;
        break;
      }
    }
  }

  return matches;
}

static int getvalidx(const char *str, int n, const Configvalue *vt) {
  int hold, matches = 0;

  if(!*str)
    return 0;

  for(int i=0; i<n; i++) {
    if(str_starts(vt[i].label, str) || str_match(str, vt[i].label)) {
      hold = i;
      matches++;
      if(str_eq(vt[i].label, str)) {
        matches = 1;
        break;
      }
    }
  }

  return matches == 1? hold: matches == 0? -1: -2;
}

typedef struct {                // Fuse/lock properties of the part
  const char *memstr;
  int mask;
  int value;
} FL_item;


// Fill in cc record with the actual value of the relevant fuse
static int gatherval(const PROGRAMMER *pgm, const AVRPART *p, Cnfg *cc, int i,
  Part_FL *fuselp, FL_item *fc, int nf) {

  // Load current value of this config item
  const char *errstr = NULL;
  getfusel(pgm, p, fuselp, cc+i, &errstr);
  if(errstr) {
    cc[i].ok = 0;
    if(!str_contains(errstr, "cannot read "))
      pmsg_error("(config) cannot handle %s in %s: %s\n", cc[i].t->name, cc[i].memstr, errstr);
    return -1;
  }
  // Update fuse intell
  for(int fj=0; fj<nf; fj++)
    if(str_eq(cc[i].memstr, fc[fj].memstr))
      fc[fj].value = fuselp->current;

  cc[i].val = (cc->t[i].mask & fuselp->current) >> cc->t[i].lsh;

  return 0;
}

// Comment printed next to symbolic value
static const char *valuecomment(const Configitem *cti, const Configvalue *vp, int value, Cfg_opts o) {
  char buf[512], bin[129];
  unsigned u = value, m = cti->mask >> cti->lsh;
  int lsh = cti->lsh;

  if(!vp && cti->vlist)         // No symbolic value despite symbol list?
    strcpy(buf, "reserved");    // Enter reserved instead of the number
  else if (m > 65535)           // 4-byte lock
    sprintf(buf, "0x%08x", value);
  else if (m > 255)             // 2-byte fuse
    sprintf(buf, "0x%04x", value);
  else
    sprintf(buf, "%*d", o.vmax >= 100? 3: o.vmax >= 10? 2: 1, value);

  // Show as binary with leading bitmask zeros if 2 or more bits in bitmask
  if(u < 256 && (m & (m-1)) && (o.allscript || o.verb > 0))
    if(cti->mask != 0xff && (unsigned) cti->mask != 0xffffffff)
      sprintf(buf+strlen(buf), " = 0b%s", str_utoa(u | (1<<(intlog2(m)+1)), bin, 2)+1);

  if(o.allscript || o.verb > 1) // Fuse mask visible: print shift pattern
    sprintf(buf+strlen(buf), " = 0x%02x>>%d", u<<lsh, lsh);

  // Print value comment and/or factory setting
  int prvcom = (vp || !cti->vlist) && o.verb > 1;
  int prfact = value >= 0 && value == cti->initval && (o.allv || o.printfactory);
  if(prvcom || prfact) {
    strcat(buf+strlen(buf), " (");
    if(prvcom)
      strncat(buf+strlen(buf), !cti->vlist? "arbitrary": vp->vcomment, sizeof buf-strlen(buf)-32);
    if(prvcom && prfact)
      strcat(buf+strlen(buf), ", ");
    if(prfact)
      strcat(buf+strlen(buf), "factory");
    strcat(buf+strlen(buf), ")");
  }
  return str_ccstrdup(buf);
}

// How a single property is printed
static void printoneproperty(Cnfg *cc, int ii, const Configvalue *vp, int llen, const char *vstr, Cfg_opts o) {
  int value = vp? vp->value: cc[ii].val;
  term_out("%s %s=%-*s # %s\n", vp && cc[ii].val != vp->value? "# conf": "config",
    cc[ii].t->name, llen, vstr, valuecomment(cc[ii].t, vp, value, o));
}

// Prints a list of all possible values (o.allv) or just the one proporty cc[ii]
static void printproperty(Cnfg *cc, int ii, Cfg_opts o) {
  const Configvalue *vt = cc[ii].t->vlist, *vp;
  int nv = cc[ii].t->nvalues;
  const char *ccom = cc->t[ii].ccomment, *col = strchr(ccom, ':');
  char buf[32];

  // Scan value list for symbolic label and update it
  vp = NULL;
  const char *vstr = NULL;
  if(vt)
    for(int j=0; j<nv; j++)
      if(vt[j].value == cc[ii].val) {
        vstr = vt[j].label;
        vp = vt+j;
        break;
      }
  if(!vstr) {
    sprintf(buf, (unsigned ) cc[ii].t->mask > 255? "0x%08x": "%d", cc[ii].val);
    vstr = buf;
  }

  size_t lmin, lmax, llen;
  lmin = lmax = strlen(vstr);

  if(o.verb > 0) {
    const char *vcom = !cc[ii].t->vlist? "arbitrary": vp? vp->vcomment: "";
    // Remove some redundancy in explanations
    int cclen = col && str_ends(vcom, col+1)? (int) (col-ccom-1): (int) strlen(ccom);

    if(o.verb > 1)
      term_out("# Mask 0x%02x of %s: %.*s\n", cc->t[ii].mask, cc[ii].memstr, cclen, ccom);
    else if(*cc[ii].t->ccomment)
      term_out("# %c%.*s\n", toupper(*cc[ii].t->ccomment), cclen-1, cc[ii].t->ccomment+1);
    else
      term_out("# %s\n", cc[ii].t->name);
  }

  int done = 0;
  o.vmax = cc[ii].val;
  if(o.allv && vt) {
    for(int j=0; j<nv; j++) {
      if(vt[j].value > o.vmax)
        o.vmax = vt[j].value;
      llen = strlen(vt[j].label);
      lmin = llen < lmin? llen: lmin;
      lmax = llen > lmax? llen: lmax;
    }
  }
  llen = lmax <= lmin+MAX_PAD? lmax: 1; // Align label width if max and min length are similar

  if(o.allv && vt) {
    for(int j=0; j<nv; j++) {
      printoneproperty(cc, ii, vt+j, llen, vt[j].label, o);
      if(cc[ii].val == vt[j].value)
        done = 1;
    }
  }

  if(done)
    return;

  printoneproperty(cc, ii, vp, llen, vstr, o);
}

// Print the fuse/lock bits header (-f, o.flheaders)
static void printfuse(Cnfg *cc, int ii, FL_item *fc, int nf, int printed, Cfg_opts o) {
  char buf[512];
  int fj;
  for(fj=0; fj<nf; fj++)
    if(str_eq(cc[ii].memstr, fc[fj].memstr))
      break;
  if(fj == nf) {
    pmsg_error("(config) unexpected failure to find fuse %s\n", cc[ii].memstr);
    return;
  }
  if(printed)
    term_out("\n");
  sprintf(buf, "%s %s", str_starts(fc[fj].memstr, "lock")? "Lock bits": "Fuse", fc[fj].memstr);
  if(cc[ii].alt)
    sprintf(buf+strlen(buf), "/%s", cc[ii].alt);
  sprintf(buf+strlen(buf), " value 0x%02x", fc[fj].value);
  if(cc[ii].initval != -1)
    sprintf(buf+strlen(buf), " (factory 0x%02x)", cc[ii].initval);
  if(fc[fj].mask != 0xff && (unsigned) fc[fj].mask != 0xffffffff)
    sprintf(buf+strlen(buf), " mask 0x%02x", fc[fj].mask);
  for(int n = strlen(buf)+2; n; n--)
    term_out("#");
  term_out("\n# %s\n", buf);
  if(o.flheaders && !o.allscript)
    term_out("#\n");
}

// Show or change configuration properties of the part
static int cmd_config(const PROGRAMMER *pgm, const AVRPART *p, int argc, const char *argv[]) {
  Cfg_opts o = { 0 };
  int help = 0, invalid = 0, itemac = 1;

  for(int ai = 0; --argc > 0; ) { // Simple option parsing
    const char *q;
    if(*(q=argv[++ai]) != '-' || !q[1])
      argv[itemac++] = argv[ai];
    else {
      while(*++q) {
        switch(*q) {
        case '?':
        case 'h':
          help++;
          break;
        case 'v':
          o.verb++;
          break;
        case 'a':
          o.allscript++;        // Fall through
        case 'f':
          o.flheaders++;
          break;
        default:
          if(!invalid++)
            pmsg_error("(config) invalid option %c, see usage:\n", *q);
          q = "x";
        }
      }
    }
  }
  argc = itemac;                // (arg,c argv) still valid but options have been removed

  if(o.allscript && argc > 1)
    pmsg_error("(config) -a does not allow any further arguments\n");

  if(argc > 2 || help || invalid || (argc >1 && o.allscript)) {
    msg_error(
      "Syntax: config [<opts>] [<property>[=<value>]] [<opts>]\n"
      "Function: Show or change configuration properties of the part\n"
      "Options:\n"
      "    -f show value of fuse and lock bit memories as well\n"
      "    -a output an initialisation script with all possible assignments\n"
      "    -v increase verbosity, show explanations alongside output\n"
      "    -h show this help message\n"
      "\n"
      "Config alone shows all property names and current settings of the part's\n"
      "hardware configuration in terms of symbolic mnemonics or values. Use\n"
      "\n"
      "avrdude> config <property>\n"
      "\n"
      "to show that of <property>. Wildcards or initial strings are permitted (but\n"
      "not both), in which case all settings of matching properties are displayed.\n"
      "\n"
      "avrdude> config <property>=\n"
      "\n"
      "shows all possible values that <property> can take on with the currently\n"
      "set one being the only that is not commented out. Assignments\n"
      "\n"
      "avrdude> config <property>=<value>\n"
      "\n"
      "modify the corresponding fuses or lock bits immediately but will normally only\n"
      "take effect the next time the part is reset. Value can be a valid integer or\n"
      "one of the symbolic mnemonics, if known. Wildcards or initial strings are\n"
      "permitted for both the property and the mnemonic, but an assignment only\n"
      "happens if both the property and the name can be uniquely resolved.\n"
      "\n"
      "It is quite possible, as is with direct writing to the underlying fuses and\n"
      "lock bits, to brick a part, i.e., make it unresponsive to further programming\n"
      "with the chosen programmer: here be dragons.\n"
    );
    return !help || invalid? -1: 0;
  }

  int idx = -1;                 // Index in uP_table[]
  const Configitem *ct;       // Configuration bitfield table
  int nc;                       // Number of config properties, some may not be available
  Part_FL fusel;                // Copy of fuses and lock bits
  const Configvalue *vt;        // Pointer to symbolic labels and associated values
  int nv;                       // Number of symbolic labels
  Cnfg *cc;                     // Current configuration; cc[] and ct[] are parallel arrays
  FL_item *fc;                  // Current fuse and lock bits memories
  int nf = 0;                   // Number of involved fuse and lock bits memories

  memset(&fusel, 0, sizeof fusel);

  if(p->mcuid >= 0)
    idx = upidxmcuid(p->mcuid);
  if(idx < 0 && p->desc && *p->desc)
    idx = upidxname(p->desc);
  if(idx < 0) {
    pmsg_error("(config) uP_table neither knows mcuid %d nor part %s\n",
      p->mcuid, p->desc && *p->desc? p->desc: "???");
    return -1;
  }
  nc = uP_table[idx].nconfigs;
  ct = uP_table[idx].cfgtable;
  if(nc <= 0 || !ct) {
    pmsg_error("(config) no configutation table defined for %s\n", p->desc);
    return -1;
  }

  int ret = 0;
  cc = mmt_malloc(sizeof *cc*nc);
  fc = mmt_malloc(sizeof *fc*nc);

  AVRMEM *m = avr_locate_lock(p);
  const char *locktype = m? m->desc: "lock";
  for(int i=0; i<nc; i++) {
    cc[i].t = ct+i;
    const char *mt = str_starts(ct[i].memstr, "lock")? locktype: ct[i].memstr;
    cc[i].memstr = mt;
    const AVRMEM *mem = avr_locate_mem(p, mt);
    if(!mem) {
      pmsg_warning("(config) %s unavailable as memory %s is not defined for %s\n", ct[i].name, mt, p->desc);
      continue;
    }
    cc[i].ok = 1;
    cc[i].alt = str_eq(mem->desc, mt)? NULL: mem->desc;
    cc[i].initval = mem->initval;
    if(!nf || !str_eq(fc[nf-1].memstr, mt))
      fc[nf++].memstr = mt;
    if(fc[nf-1].mask & ct[i].mask) { // This should not happen
      pmsg_error("(config) overlapping bit values of %s mask 0x%02x in %s's %s\n", cc[i].t->name,
        ct[i].mask, p->desc, cc[i].memstr);
      ret = -1;
      goto finished;
    }
    fc[nf-1].mask |= ct[i].mask;
  }

  const char *item = argc < 2? "*": argv[1];

  char *rhs = strchr(item, '=');
  if(rhs)                       // Right-hand side of assignment
    *rhs++ = 0;                 // Terminate lhs

  int nm = setmatches(item, nc, cc);
  if(nm == 0) {
    pmsg_warning("(config) non-matching %s; known config items are:\n", item);
    for(int i=0; i<nc; i++)
      if(cc[i].ok)
        msg_warning(" - %s\n", cc[i].t->name);
    ret = -1;
    goto finished;
  }

  if(!rhs || !*rhs || o.allscript) { // Show (all possible) values
    const char *lastfuse = "not a fuse";
    for(int printed = 0, i = 0; i < nc; i++) {
      if(!cc[i].match || !cc[i].ok)
        continue;
      if(gatherval(pgm, p, cc, i, &fusel, fc, nf) < 0) {
        for(int ii=i+1; ii<nc; ii++)
          if(str_eq(cc[i].memstr, cc[ii].memstr))
            cc[ii].ok = 0;
        continue;
      }
      if(!str_eq(lastfuse, cc[i].memstr)) {
        lastfuse = cc[i].memstr;
        if(o.flheaders)
          printfuse(cc, i, fc, nf, printed, o);
      }
      if(o.allscript)
        term_out("#\n# Mask 0x%02x %s\n", ct[i].mask, ct[i].ccomment);
      else if(printed && (rhs || o.verb > 1))
        term_out("\n");
      o.allv = (rhs && !*rhs) || o.allscript; // Print list of all values
      printproperty(cc, i, o);
      printed = 1;
    }
    goto finished;
  }

  // Non-empty rhs: attempt assignment

  if(nm > 1) {
    pmsg_warning("(config) ambiguous; known %s=... config items are:\n", item);
    for(int i=0; i<nc; i++)
      if(cc[i].match)
        msg_warning(" - %s\n", cc[i].t->name);
    ret = -1;
    goto finished;
  }

  int ci;
  for(ci = 0; ci < nc; ci++)
    if(cc[ci].match)
      break;

  if(ci == nc) {
    pmsg_error("(config) unexpected failure to find match index\n");
    ret = -1;
    goto finished;
  }

  // ci is fixed now: save what we have for sanity check
  Cnfg safecc = cc[ci];

  nv = ct[ci].nvalues;
  vt = ct[ci].vlist;

  // Assignment can be an integer or symbolic value
  const char *errptr;
  int toassign = str_int(rhs, STR_UINT32, &errptr);
  if(errptr) {                  // Cannot parse as int? Match against symbols, if possible
    if(!vt) {
      pmsg_error("(config) no symbols known: assign an appropriate number\n");
      ret = -1;
      goto finished;
    }
    int vj = getvalidx(rhs, nv, vt);
    if(vj < 0) {
      if(vj == -1)
        pmsg_warning("(config) non-matching %s; known %s symbols are:\n", rhs, cc[ci].t->name);
      else
        pmsg_warning("(config) ambiguous; known %s %s symbols are:\n", cc[ci].t->name, rhs);
      o.vmax = 0;
      o.printfactory = 1;
      int llen, lmin = 9999, lmax = 0;
      for(int j=0; j<nv; j++) {
        if(vj == -1 || (str_starts(vt[j].label, rhs) || str_match(rhs, vt[j].label))) {
          llen = strlen(vt[j].label);
          lmin = llen < lmin? llen: lmin;
          lmax = llen > lmax? llen: lmax;
          o.vmax = vt[j].value > o.vmax? vt[j].value: o.vmax;
        }
      }
      llen = lmax <= lmin+MAX_PAD? lmax: 1; // Align label width if max and min length are similar
      for(int j=0; j<nv; j++)
        if(vj == -1 || (str_starts(vt[j].label, rhs) || str_match(rhs, vt[j].label)))
          msg_warning(" - %s=%-*s # %s\n", cc[ci].t->name, llen, vt[j].label,
            valuecomment(ct+ci, vt+j, vt[j].value, o));
      ret = -1;
      goto finished;
    }
    toassign = vt[vj].value;
  }

  if((toassign<<ct[ci].lsh) & ~ct[ci].mask) {
    pmsg_error("(config) attempt to assign bits in 0x%02x outside mask 0x%02x (max value is 0x%02x); not assigned\n",
      toassign<<ct[ci].lsh, ct[ci].mask, ct[ci].mask>>ct[ci].lsh);
    ret = -1;
    goto finished;
  }

  // Check with safe copies of ct[ci] and cc[ci]
  if(memcmp(&safecc, cc+ci, sizeof *cc)) {
    pmsg_error("(config) unexpected data changes (this should never happen)\n");
    ret = -1;
    goto finished;
  }

  if(vt) {
    int j;
    for(j=0; j<nv; j++) {
      if(vt[j].value == toassign)
        break;
    }
    if(j == nv)
      pmsg_warning("(config) assigning a reserved value (0x%02x) to %s, check data sheet\n", toassign, ct[ci].name);
  }

  // Reload current value of fuse that the property lives on
  const char *errstr = NULL;
  getfusel(pgm, p, &fusel, cc+ci, &errstr);
  if(errstr) {
    if(!str_contains(errstr, "cannot read "))
      pmsg_error("(config) cannot handle %s in %s: %s\n", cc[ci].t->name, cc[ci].memstr, errstr);
    ret = -1;
    goto finished;
  }

  Intbytes towrite;
  towrite.i = (fusel.current & ~ct[ci].mask) | (toassign<<ct[ci].lsh);
  const AVRMEM *mem = avr_locate_mem(p, cc[ci].memstr);
  if(!mem) {
    pmsg_error("(config) memory %s not defined for part %s\n", cc[ci].memstr, p->desc);
    ret = -1;
    goto finished;
  }

  if((fusel.islock && mem->size != 4 && mem->size != 1) || (!fusel.islock && mem->size != 2 && mem->size != 1)) {
    pmsg_error("(config) %s's %s memory has unexpected size %d\n", p->desc, mem->desc, mem->size);
    ret = -1;
    goto finished;
  }

  if(towrite.i != fusel.current) {
    for(int i=0; i<mem->size; i++)
      if(led_write_byte(pgm, p, mem, i, towrite.b[i]) < 0) {
        pmsg_error("(config) cannot write to %s's %s memory\n", p->desc, mem->desc);
        ret = -1;
        goto finished;
      }
  }

  const char *av[] = { "confirm", cc[ci].t->name, NULL };
  if(o.verb > 0 && !str_eq(argv[0], "confirm"))
    cmd_config(pgm, p, 2, av);

finished:
  mmt_free(cc);
  mmt_free(fc);

  return ret;
}


// Update the value of a fuse or lock
static int fusel_factory(const PROGRAMMER *pgm, const AVRPART *p, const AVRMEM *mem) {
  unsigned char current[sizeof(int)], value[sizeof(int)];

  if(mem->initval < 0) {
    pmsg_warning("factory value of %s is not known\n", mem->desc);
    return -1;
  }

  if(mem->size < 1 || mem->size > (int) sizeof(int)) {
    pmsg_warning("cannot update %s owing to unusual memory size %d\n", mem->desc, mem->size);
    return -1;
  }

  // Read in memory as little endian
  for(int i=0; i<mem->size; i++) {
    value[i] = mem->initval >> (8*i);
    if(led_read_byte(pgm, p, mem, i, current+i) < 0)
      current[i] = ~value[i];
  }

  // Update memory if needed
  for(int i=0; i<mem->size; i++) {
    if(current[i] != value[i]) {
      if(led_write_byte(pgm, p, mem, i, value[i]) < 0) {
        pmsg_warning("(factory) cannot write to %s memory\n", mem->desc);
        return -1;
      }
    }
    pmsg_notice2("(factory) %s %s 0x%02x\n", value[i] == current[i]? " unchanged": "writing to",
      mem->desc, value[i]);
  }

  return 0;
}


// Reset part to factory state
static int cmd_factory(const PROGRAMMER *pgm, const AVRPART *p, int argc, const char *argv[]) {
  const char *args[] = {"erase", NULL, NULL};
  AVRMEM *m;
  int ret = 0;

  if(argc != 2 || !str_eq(argv[1], "reset")) {
    msg_error(
      "Syntax: factory reset\n"
      "Function: reset part to factory state\n"
    );
    return -1;
  }

  if(pgm->prog_modes & PM_SPM) { // Bootloader
    pmsg_warning("-c %s is for bootloaders, which cannot set fuses;\n", pgmid);
    imsg_warning("only erasing flash and other writable memories as far as possible\n");
    if((m = avr_locate_flash(p))) { // First erase flash
      args[1] = m->desc;
      if(cmd_erase(pgm, p, 2, args) < 0)
        ret = -1;
    }

    for(LNODEID ln=lfirst(p->mem); ln; ln=lnext(ln)) {
      m = ldata(ln);
      if(mem_is_eeprom(m) || mem_is_user_type(m)) {
        args[1] = m->desc;
        if(cmd_erase(pgm, p, 2, args) < 0)
          ret = -1;
      }
    }

    if(pgm->flush_cache(pgm, p) < 0)
      ret = -1;

    return ret;
  }

  // Reset fuses to factory values
  for(LNODEID ln=lfirst(p->mem); ln; ln=lnext(ln))
    if(mem_is_a_fuse(m = ldata(ln)))
      if(fusel_factory(pgm, p, m) < 0)
        ret = -1;

  int fuseok = ret == 0;

  if(pgm->chip_erase_cached)    // For some parts necessary to reset lock bits
    if(cmd_erase(pgm, p, 1, args) < 0)
      ret = -1;

  for(LNODEID ln=lfirst(p->mem); ln; ln=lnext(ln)) {
    m = ldata(ln);
    if(mem_is_flash(m) || mem_is_eeprom(m) || mem_is_user_type(m)) {
      args[1] = m->desc;
      if(cmd_erase(pgm, p, 2, args) < 0)
        ret = -1;
    }
  }

  if(pgm->flush_cache(pgm, p) < 0)
    ret = -1;

  // Reset lock to factory value
  for(LNODEID ln=lfirst(p->mem); ln; ln=lnext(ln))
    if(mem_is_lock(m = ldata(ln)))
      if(fusel_factory(pgm, p, m) < 0)
        ret = -1;

  if(p->factory_fcpu)
    term_out("after the next reset the part %s have F_CPU = %.3f MHz\n", fuseok? "will": "should",
      p->factory_fcpu/1e6);

  return ret;
}

// Show or change I/O registers of the part (programmer permitting)
static int cmd_regfile(const PROGRAMMER *pgm, const AVRPART *p, int argc, const char *argv[]) {
  int show_addr = 0, offset = 0, show_size = 0, show_mem = 0, verb = 0, help = 0, invalid = 0, itemac = 1;
  AVRMEM *io = avr_locate_io(p);

  for(int ai = 0; --argc > 0; ) { // Simple option parsing
    const char *q;
    if(*(q=argv[++ai]) != '-' || !q[1])
      argv[itemac++] = argv[ai];
    else {
      while(*++q) {
        switch(*q) {
        case '?':
        case 'h':
          help++;
          break;
        case 'm':
          show_mem++;
          offset = io? io->offset: 0; // Fall through
        case 'a':
          show_addr++;
          break;
        case 's':
          show_size++;
          break;
        case 'v':
          verb++;
          break;
        default:
          if(!invalid++)
            pmsg_error("(regfile) invalid option %c, see usage:\n", *q);
          q = "x";
        }
      }
    }
  }
  argc = itemac;                // (arg,c argv) still valid but options have been removed

  if(argc > 2 || help || invalid) {
    msg_error(
      "Syntax: regfile [<opts>] [<reg>[=<value>]] [<opts>]\n"
      "Function: Show or change I/O registers of the part (programmer permitting)\n"
      "Options:\n"
      "    -a show register I/O address\n"
      "    -m show memory address (for lds/sts), not I/O address\n"
      "    -s show register size\n"
      "    -v show register explanation\n"
      "    -h show this help message\n"
      "\n"
      "Regfile alone shows all register names and their contents if possible.\n"
      "\n"
      "avrdude> regfile <register>\n"
      "\n"
      "shows the contents of <register>. Wildcards or partial strings are permitted (but\n"
      "not both), in which case all contents of matching registers are displayed.\n"
      "\n"
      "avrdude> regfile <register>=<value>\n"
      "\n"
      "modifies the corresponding register contents if the programmer can do that.\n"
      "This is normally only possible with modern (UPDI) AVR parts.\n"
    );
    return !help || invalid? -1: 0;
  }

  if(!io)
    pmsg_warning("(regfile) no IO memory defined for %s\n", p->desc);

  int do_read = p->prog_modes & (PM_UPDI | PM_PDI);
  int nr;
  const Register_file *rf = avr_locate_register_file(p, &nr);

  if(!rf || nr <= 0) {
    pmsg_error("(regfile) .atdf file not published for %s: unknown register file\n", p->desc);
    return -1;
  }

  char *reg = mmt_strdup(argc > 1? argv[1]: ""), *rhs = strrchr(reg, '=');
  if(rhs)                       // Right-hand side of assignment
    *rhs++ = 0;                 // Terminate lhs

  // Create mmt_malloc'd NULL-terminated list of register pointers
  const Register_file *r, **rl, **rlist;
  rlist = avr_locate_registerlist(rf, nr, reg, str_is_pattern(reg)? str_matched_by: str_contains);

  if(rhs) {                     // Write to single register
    if(!do_read || !io) {
      pmsg_error("(regfile) cannot write to %s's registers\n", p->desc);
      goto error;
    }

    if(!*rlist) {
      pmsg_error("(regfile) register %s not found in register file;\n", *reg? reg: "''");
      imsg_error("type regfile for all possible values\n");
      goto error;
    }

    if(rlist[1]) {
      pmsg_error("(regfile) register %s not unique (", reg);
      for(rl = rlist; *rl; rl++)
         msg_error("%s%s", rl[0]->reg, rl[1]? ", ": ")\n");
      goto error;
    }

    r = *rlist;
    if(r->size > 4 || r->size < 1 || r->size == 3) {
      pmsg_warning("(regfile) unexpected size %d of %s\n", r->size, r->reg);
      goto error;
    }

    const char *errptr;
    uint32_t toassign = str_int(rhs, STR_UINT32, &errptr);
    if(errptr) {
      pmsg_error("(regfile) cannot parse assignment %s: %s\n", rhs, errptr);
      goto error;
    }

    for(int i = 0; i < r->size; i++)
      if(led_write_byte(pgm, p, io, r->addr+i, ((unsigned char *) &toassign)[i]) < 0) {
        pmsg_warning("(reg_file) cannot write to %s\n", r->reg);
        goto error;
      }

    goto success;
  }

  // Read I/O registers

  int maxsize = 0, maxlen = 0, addrlen = 2;
  for(rl = rlist; (r = *rl); rl++) {
    int len = strlen(r->reg);
    if(len > maxlen)
      maxlen = len;
    if(r->size > maxsize)
      maxsize = r->size;
    if(rl[1] == NULL)
      addrlen = (uint32_t) (r->addr+offset) > 0xfffu? 4: (uint32_t) (r->addr+offset) > 0xffu? 3: 2;
  }

  for(rl = rlist; (r = *rl); rl++) {
    if(r->size > 4 || r->size < 1 || r->size == 3) {
      pmsg_warning("(regfile) unexpected size %d of %s\n", r->size, r->reg);
      continue;
    }
    if(show_addr)
      term_out("%s 0x%0*x: ", show_mem? "mem": "I/O", addrlen, r->addr+offset);
    if(show_size)
      term_out("(%d) ", r->size);
    if(do_read && io) {
      uint32_t value = 0;
      for(int i = 0; i < r->size; i++)
        if(do_read && led_read_byte(pgm, p, io, r->addr+i, (unsigned char *) &value + i) < 0) {
          do_read = 0;
          pmsg_warning("(reg_file) cannot read %s\n", r->reg);
        }
      if(do_read) {
        if(r->mask != -1)
          value &= r->mask;
        term_out("%*s0x%0*x ", 2*(maxsize-r->size), "", 2*r->size, value);
      }
    }
    term_out("%s", r->reg);
    int c = *r->caption;
    if(verb)
      term_out("%*s # %c%s", maxlen - (int) strlen(r->reg), "", c? toupper(c): ' ', c? r->caption+1: "");
    term_out("\n");
  }

success:
  mmt_free(reg);
  mmt_free(rlist);
  return 0;

error:
  mmt_free(reg);
  mmt_free(rlist);
  return -1;
}

static int cmd_part(const PROGRAMMER *pgm, const AVRPART *p, int argc, const char *argv[]) {
  int help = 0, onlymem = 0, onlyvariants = 0, invalid = 0, itemac = 1;

  for(int ai = 0; --argc > 0; ) { // Simple option parsing
    const char *q;
    if(*(q=argv[++ai]) != '-' || !q[1])
      argv[itemac++] = argv[ai];
    else {
      while(*++q) {
        switch(*q) {
        case '?':
        case 'h':
          help++;
          break;
        case 'v':
          onlyvariants++;
          break;
        case 'm':
          onlymem++;
          break;
        default:
          if(!invalid++)
            pmsg_error("(part) invalid option %c, see usage:\n", *q);
          q = "x";
        }
      }
    }
  }
  argc = itemac;                // (arg,c argv) still valid but options have been removed

  if(argc > 1 || help || invalid || (onlymem && onlyvariants)) {
    if(onlymem && onlyvariants)
      pmsg_error("(part) cannot mix -v and -m\n");
    msg_error(
      "Syntax: part\n"
      "Function: display the current part information including memory and variants\n"
      "Options:\n"
      "    -m only display memory information\n"
      "    -v only display variants information\n"
    );
    return -1;
  }

  if(onlymem)
    avr_mem_display(stdout, p, "");
  else if(onlyvariants)
    avr_variants_display(stdout, p, "");
  else {
    char *q = str_prog_modes(p->prog_modes);
    term_out("%s with programming mode%s %s\n", p->desc, strchr(q, ',')? "s": "", q);
    avr_mem_display(stdout, p, "");
    avr_variants_display(stdout, p, "");
  }
  lterm_out("");

  return 0;
}


static int cmd_sig(const PROGRAMMER *pgm, const AVRPART *p, int argc, const char *argv[]) {
  int i;
  int rc;
  const AVRMEM *m;

  if(argc > 1) {
    msg_error(
      "Syntax: sig\n"
      "Function: display device signature bytes\n"
    );
    return -1;
  }

  rc = avr_signature(pgm, p);
  if(rc != 0)
    pmsg_error("(sig) error reading signature data (rc = %d)\n", rc);

  m = avr_locate_signature(p);
  if(m == NULL) {
    pmsg_error("(sig) signature data not defined for device %s\n", p->desc);
  } else {
    term_out("Device signature = 0x");
    for(i=0; i<m->size; i++)
      term_out("%02x", m->buf[i]);
    term_out("\n");
  }

  return 0;
}


static int cmd_quit(const PROGRAMMER *pgm, const AVRPART *p, int argc, const char *argv[]) {
  if(argc > 1) {
    msg_error(
      "Syntax: quit\n"
      "Function: synchronise flash/EEPROM cache with device and quit\n"
    );
    return -1;
  }

  /* FUSE bit verify will fail if left in SPI mode */
  if (spi_mode) {
    cmd_pgm(pgm, p, 0, NULL);
  }
  return 1;
}


static int cmd_parms(const PROGRAMMER *pgm, const AVRPART *p, int argc, const char *argv[]) {
  if(argc > 1) {
    msg_error(
      "Syntax: parms\n"
      "Function: display useful parameters\n"
    );
    return -1;
  }

  pgm->print_parms(pgm, stdout);
  lterm_out("");
  return 0;
}


static int cmd_vtarg(const PROGRAMMER *pgm, const AVRPART *p, int argc, const char *argv[]) {
  int rc;
  double v = 0;
  char *endp;

  if (argc == 1 && pgm->get_vtarget){ // no parameter: query vtarg if fkt exists
    if ((rc = pgm->get_vtarget(pgm, &v)) != 0) {
      pmsg_error("(vtarg) unable to get V[target] (rc = %d)\n", rc);
      return -3;
    }
    term_out("Vtarget = %.1f V\n", v);
    return 0;
  }

  if(argc != 2 || (argc > 1 && str_eq(argv[1], "-?"))) {
    msg_error(
      "Syntax: vtarg <value>\n"
      "Function: set target voltage\n"
    );
    return -1;
  }
  v = strtod(argv[1], &endp);
  if (endp == argv[1]) {
    pmsg_error("(vtarg) cannot parse voltage %s\n", argv[1]);
    return -1;
  }
  if ((rc = pgm->set_vtarget(pgm, v)) != 0) {
    pmsg_error("(vtarg) unable to set V[target] (rc = %d)\n", rc);
    return -3;
  }
  return 0;
}


static int cmd_fosc(const PROGRAMMER *pgm, const AVRPART *p, int argc, const char *argv[]) {
  int rc;
  double v = 0;
  char *endp;

  if (argc == 1 && pgm->get_fosc) { // query fosc
    if ((rc = pgm->get_fosc(pgm, &v)) != 0) {
      pmsg_error("(fosc) unable to get oscillator frequency (rc = %d)\n", rc);
      return -3;
    }
    if (v >= 1e6)
      term_out("fosc = %.6f MHz\n", v / 1e6);
    else if (v >= 1e3)
      term_out("fosc = %.3f kHz\n", v / 1e3);
    else if (v)
      term_out("fosc = %.0f Hz\n", v);
    else
      term_out("fosc off\n");
    return 0;
  }

  if(argc != 2 || (argc > 1 && str_eq(argv[1], "-?"))) {
    msg_error(
      "Syntax: fosc <value>[M|k] | off\n"
      "Function: set the oscillator frequency\n"
    );
    return -1;
  }
  v = strtod(argv[1], &endp);
  if (endp == argv[1]) {
    if(str_eq(argv[1], "off"))
      v = 0.0;
    else {
      pmsg_error("(fosc) cannot parse frequency %s\n", argv[1]);
      return -1;
    }
  }
  if (*endp == 'm' || *endp == 'M')
    v *= 1e6;
  else if (*endp == 'k' || *endp == 'K')
    v *= 1e3;
  if ((rc = pgm->set_fosc(pgm, v)) != 0) {
    pmsg_error("(fosc) unable to set oscillator frequency (rc = %d)\n", rc);
    return -3;
  }
  return 0;
}


static int cmd_sck(const PROGRAMMER *pgm, const AVRPART *p, int argc, const char *argv[]) {
  int rc;
  double v;
  char *endp;

  if (argc == 1 && pgm->get_sck_period){
    if ((rc = pgm->get_sck_period(pgm, &v)) != 0) {
      pmsg_error("(fosc) unable to get SCK period (rc = %d)\n", rc);
      return -3;
    }
    term_out("SCK period = %.1f us\n", v * 1e6);
    term_out("SCK freq   = %d kHz\n", (int)(0.001/v));
    return 0;
  }

  if(argc != 2 || (argc > 1 && str_eq(argv[1], "-?"))) {
    msg_error(
      "Syntax: sck <value>\n"
      "Function: set the SCK period in us or frequency in [kM]Hz\n"
    );
    return -1;
  }

  v = strtod(argv[1], &endp);
  if ((endp == argv[1]) || v <= 0.0) {
    pmsg_error("(sck) invalid bit clock period %s\n", argv[1]);
    return -1;
  }
  if(*endp == 0 || str_caseeq(endp, "us")) // us is optional and the default
    ;
  else if(str_caseeq(endp, "m") || str_caseeq(endp, "mhz"))
    v = 1 / v;
  else if(str_caseeq(endp, "k") || str_caseeq(endp, "khz"))
    v = 1e3 / v;
  else if(str_caseeq(endp, "hz"))
    v = 1e6 / v;
  else {
    pmsg_error("(sck) invalid bit clock unit %s\n", endp);
    return -1;
  }
  v *= 1e-6; // us to s
  if ((rc = pgm->set_sck_period(pgm, v)) != 0) {
    pmsg_error("(sck) unable to set SCK period (rc = %d)\n", rc);
    return -3;
  }
  return 0;
}


static int cmd_varef(const PROGRAMMER *pgm, const AVRPART *p, int argc, const char *argv[]) {
  int rc;
  unsigned int chan;
  double v;
  char *endp;

  if (argc == 1 && pgm->get_varef) { // varef w/o parameter returns value of channel 0
    if ((rc = pgm->get_varef(pgm, 0, &v)) != 0) {
      pmsg_error("(varef) unable to get V[aref] (rc = %d)\n", rc);
      return -3;
    }
    term_out("Varef = %.1f V\n", v);
    return 0;
  }

  if (argc < 2 || argc > 3 || (argc > 1 && str_eq(argv[1], "-?"))) {
    msg_error(
      "Syntax: varef [channel] <value>\n"
      "Function: set the analog reference voltage\n"
    );
    return -1;
  }

  if (argc == 2) {
    chan = 0;
    v = strtod(argv[1], &endp);
    if (endp == argv[1]) {
      pmsg_error("(varef) cannot parse voltage %s\n", argv[1]);
      return -1;
    }
  } else {
    const char *errptr;
    chan = str_int(argv[1], STR_UINT32, &errptr);
    if(errptr) {
      pmsg_error("(varef) channel %s: %s\n", argv[1], errptr);
      return -1;
    }
    v = strtod(argv[2], &endp);
    if (endp == argv[2]) {
      pmsg_error("(varef) cannot parse voltage %s\n", argv[2]);
      return -1;
    }
  }
  if ((rc = pgm->set_varef(pgm, chan, v)) != 0) {
    pmsg_error("(varef) unable to set V[aref] (rc = %d)\n", rc);
    return -3;
  }
  return 0;
}


static int cmd_help(const PROGRAMMER *pgm, const AVRPART *p, int argc, const char *argv[]) {
  if(argc > 1) {
    msg_error(
      "Syntax: help\n"
      "Function: show help message for terminal commands\n"
    );
    return -1;
  }

  term_out("Valid commands:\n");
  for(int i=0; i<NCMDS; i++) {
    if(!*(void (**)(void)) ((char *) pgm + cmd[i].fnoff))
      continue;
    term_out("  %-7s : ", cmd[i].name);
    term_out(cmd[i].desc, cmd[i].name);
    term_out("\n");
  }
  term_out(
    "\nFor more details about a terminal command cmd type cmd -?\n\n"
    "Other:\n"
    "  !<line> : run the shell <line> in a subshell, eg, !ls *.hex\n"
    "  # ...   : ignore rest of line (eg, used as comments in scripts)\n\n"
    "Note that not all programmer derivatives support all commands. Flash and\n"
    "EEPROM type memories are normally read and written using a cache via paged\n"
    "read and write access; the cache is synchronised on quit or flush commands.\n"
    "The part command displays valid memories for use with dump and write.\n");
  return 0;
}

static int cmd_spi(const PROGRAMMER *pgm, const AVRPART *p, int argc, const char *argv[]) {
  if(argc > 1) {
    msg_error(
      "Syntax: spi\n"
      "Function: enter direct SPI mode\n"
    );
    return -1;
  }

  pgm->setpin(pgm, PIN_AVR_RESET, 1);
  spi_mode = 1;
  return 0;
}

static int cmd_pgm(const PROGRAMMER *pgm, const AVRPART *p, int argc, const char *argv[]) {
  if(argc > 1) {
    msg_error(
      "Syntax: pgm\n"
      "Function: return to programming mode\n"
    );
    return -1;
  }

  pgm->setpin(pgm, PIN_AVR_RESET, 0);
  spi_mode = 0;
  pgm->initialize(pgm, p);
  return 0;
}


static int cmd_verbose(const PROGRAMMER *pgm, const AVRPART *p, int argc, const char *argv[]) {
  int nverb;
  const char *errptr;

  if (argc > 2 || (argc > 1 && str_eq(argv[1], "-?"))) {
    msg_error(
      "Syntax: verbose [<value>]\n"
      "Function: display or set -v verbosity level\n"
    );
    return -1;
  }

  if (argc == 1) {
    msg_error("Verbosity level: %d\n", verbose);
    return 0;
  }
  nverb = str_int(argv[1], STR_INT32, &errptr);
  if(errptr) {
    pmsg_error("(verbose) verbosity level %s: %s\n", argv[1], errptr);
    return -1;
  }
  if (nverb < 0) {
    pmsg_error("(verbose) level must not be negative: %d\n", nverb);
    return -1;
  }
  verbose = nverb;
  term_out("New verbosity level: %d\n", verbose);

  return 0;
}


static int cmd_quell(const PROGRAMMER *pgm, const AVRPART *p, int argc, const char *argv[]) {
  int nquell;
  const char *errptr;

  if (argc > 2 || (argc > 1 && str_eq(argv[1], "-?"))) {
    msg_error(
      "Syntax: quell [<value>]\n"
      "Function: display or set -q quell level for progress bars\n"
    );
    return -1;
  }
  if (argc == 1) {
    msg_error("Quell level: %d\n", quell_progress);
    return 0;
  }
  nquell = str_int(argv[1], STR_INT32, &errptr);
  if(errptr) {
    pmsg_error("(quell) quell level %s: %s\n", argv[1], errptr);
    return -1;
  }
  if (nquell < 0) {
    pmsg_error("(quell) level must not be negative: %d\n", nquell);
    return -1;
  }
  quell_progress = nquell;
  term_out("New quell level: %d\n", quell_progress);

  if(quell_progress > 0)
    update_progress = NULL;
  else
    terminal_setup_update_progress();

  return 0;
}


/*
 * Simplified shell-like tokenising of a command line, which is broken up
 * into an (argc, argv) style pointer array until
 *   - A not end-of-line token ends with a semicolon, which is set to nul
 *   - A token starts with a comment character # or subshell character !
 *   - The end of the string is encountered
 *
 * Tokenisation takes single and double quoted strings into consideration. In
 * the second and third case a pointer to the end-of-string nul is returned
 * signifying all of the command line has been processed. In the first case a
 * pointer to the start of the next token after the semicolon is returned,
 * which can be a pointer to nul if the semicolon was at the end of the
 * command line. On error NULL is returned.
 *
 */
static char *tokenize(char *s, int *argcp, const char ***argvp) {
  size_t slen;
  int n, nargs;
  const char **argv;
  char *buf, *q, *r;

  // Upper estimate of the number of arguments
  for(nargs=0, q=s; *q; nargs++) {
    while(*q && !isspace((unsigned char) *q))
      q++;
    while(*q && isspace((unsigned char) *q))
      q++;
  }
  slen = q - s;

  // Limit input line to some 186 Megabytes as max nargs is (slen+1)/2
  if(slen > 2*((INT_MAX - 2*sizeof(char *))/(sizeof(char *)+3)))
    return NULL;

  // Allocate once for pointers and contents, so caller only needs to mmt_free(argv)
  argv = mmt_malloc((nargs+2)*sizeof(char *) + slen + nargs);
  buf  = (char *) (argv+nargs+1);

  for(n=0, r=s; *r; ) {
    if(n == 0 && *r == '!') {   // Subshell command ! takes rest of line
      q = r;
      r = q+strlen(q);
    } else {
      q = str_nexttok(r, " \t\n\r\v\f", &r);
      if(*q == '#') {           // Inline comment: ignore rest of line
        r = q+strlen(q);
        break;
      }
    }
    strcpy(buf, q);
    if(*buf && !str_eq(buf, ";")) // Don't record empty arguments
      argv[n++] = buf;

    size_t len = strlen(q);
    buf += len + 1;
    if(n && **argv != '!' && len > 1 && buf[-2] == ';') { // End command
      buf[-2] = 0;
      break;
    }
  }

  *argcp = n;
  *argvp = argv;
  return r;
}


static int do_cmd(const PROGRAMMER *pgm, const AVRPART *p, int argc, const char *argv[]) {
  int hold, matches;
  size_t len;

  len = strlen(argv[0]);
  matches = 0;
  for(int i = 0; i < NCMDS; i++)
    if(*(void (**)(void)) ((char *) pgm + cmd[i].fnoff))
      if(len && strncasecmp(argv[0], cmd[i].name, len)==0) { // Partial initial match
        hold = i;
        matches++;
        if(cmd[i].name[len] == 0) { // Exact match
          matches = 1;
          break;
        }
      }

  if(matches == 1)
    return cmd[hold].func(pgm, p, argc, argv);

  pmsg_error("(cmd) command %s is %s", argv[0], matches > 1? "ambiguous": "invalid");
  if(matches > 1)
    for(int ch = ':', i = 0; i < NCMDS; i++)
      if(*(void (**)(void)) ((char *) pgm + cmd[i].fnoff))
        if(len && strncasecmp(argv[0], cmd[i].name, len)==0)
          msg_error("%c %s", ch, cmd[i].name), ch = ',';
  msg_error("\n");

  return -1;
}


char *terminal_get_input(const char *prompt) {
  char input[256];

  term_out("%s", prompt);
  if(fgets(input, sizeof(input), stdin)) {
    int len = strlen(input);
    if(len > 0 && input[len-1] == '\n')
      input[len-1] = 0;
    return mmt_strdup(input);
  }

  return NULL;
}


static int process_line(char *q, const PROGRAMMER *pgm, const AVRPART *p) {
  int argc, rc = 0;
  const char **argv;

  // Find the start of the command, skipping any white space
  while(*q && isspace((unsigned char) *q))
    q++;

  // Skip blank lines and comments
  if (!*q || (*q == '#'))
    return 0;

  // Tokenise command line
  do {
    argc = 0; argv = NULL;
    q = tokenize(q, &argc, &argv);
    if(!q)
      return -1;

    if(argc <= 0 || !argv)
      continue;

    if(argc == 1 && **argv == '!') {
      if(allow_subshells) {
        const char *q;
        for(q=argv[0]+1; *q && isspace((unsigned char) *q); q++)
          continue;
        errno = 0;
        int shret = *q? system(q): 0;
        if(errno)
          pmsg_warning("system() call returned %d: %s\n", shret, strerror(errno));
      } else {
        pmsg_info("by default subshell commands are not allowed in the terminal; to change put\n");
#if defined(WIN32)
        imsg_info("allow_subshells = yes; into " USER_CONF_FILE " in the avrdude.exe directory\n");
#else
        imsg_info("allow_subshells = yes; into ~/.config/avrdude/avrdude.rc or ~/.avrduderc\n");
#endif
      }
      mmt_free(argv);
      return 0;
    }

    // Run the command
    led_clr(pgm, LED_ERR);
    led_set(pgm, LED_PGM);

    rc = do_cmd(pgm, p, argc, argv);

    if(rc<0)
      led_set(pgm, LED_ERR);
    led_clr(pgm, LED_PGM);

    mmt_free(argv);
  } while(*q);

  return rc;
}


/*
 * Process individual terminal line
 *   - Used by main's -T argument
 *   - The terminal manages a cache, -U does not: the caller is responsible for executing
 *       + pgm->flush_cache(pgm, p) between -T line and -U memory read/avrdude exit
 *       + pgm->reset_cache(pgm, p) between -U memory write and -T line
 */

int terminal_line(const PROGRAMMER *pgm, const AVRPART *p, const char *line) {
  char *ln = mmt_strdup(line);
  int ret = process_line(ln, pgm, p);
  mmt_free(ln);

  return ret;
}


#if defined(HAVE_LIBREADLINE)

// Any character in standard input available (without sleeping)?
static int readytoread() {
#ifdef _MSC_VER
    return rl_input_available();
#elif defined(WIN32)
  HANDLE hStdin = GetStdHandle(STD_INPUT_HANDLE);

  while(1) {
    INPUT_RECORD input[1] = { 0 };
    DWORD dwNumberOfEventsRead = 0;

    if(!PeekConsoleInputA(hStdin, input, ARRAYSIZE(input), &dwNumberOfEventsRead)) {
      DWORD dwError = GetLastError();

      // Stdin redirected from a pipe or file (FIXME: reading from a pipe may sleep)
      if(dwError == ERROR_INVALID_HANDLE)
        return 1;

      pmsg_warning("PeekConsoleInputA() failed with error code %u\n", (unsigned int) dwError);
      return -1;
    }

    if(dwNumberOfEventsRead <= 0) // Nothing in the input buffer
      return 0;

    // Filter out all the events that readline does not handle ...
    if((input[0].EventType & KEY_EVENT) != 0 && input[0].Event.KeyEvent.bKeyDown)
      return 1;

    // Drain other events not handled by readline
    if(!ReadConsoleInputA(hStdin, input, ARRAYSIZE(input), &dwNumberOfEventsRead)) {
      pmsg_warning("ReadConsoleInputA() failed with error code %u\n", (unsigned int) GetLastError());
      return -1;
    }
  }
#else
    struct timeval tv = { 0L, 0L };
    fd_set fds;
    FD_ZERO(&fds);
    FD_SET(0, &fds);

    return select(1, &fds, NULL, NULL, &tv) > 0;
#endif
}

// Callback processes commands whenever readline() has finished
static void term_gotline(char *cmdstr) {
  if(cmdstr) {
    if(*cmdstr) {
      add_history(cmdstr);
      // Only quit returns a value > 0
      if(process_line(cmdstr, cx->term_pgm, cx->term_p) > 0)
        cx->term_running = 0;
    }
    mmt_free(cmdstr);
    /*
     * This is a workaround for a bug apparently present in the
     * readline compat layer of libedit which is natively present in
     * NetBSD and MacOS.
     *
     * see https://github.com/avrdudes/avrdude/issues/1173
     */
    if(cx->term_running) {
      rl_callback_handler_remove();
      rl_callback_handler_install("avrdude> ", term_gotline);
    }
  } else {
    // End of file or terminal ^D
    lterm_out("");
    cmd_quit(cx->term_pgm, cx->term_p, 0, NULL);
    cx->term_running = 0;
  }
  if(!cx->term_running)
    rl_callback_handler_remove();
}


static int terminal_mode_interactive(const PROGRAMMER *pgm, const AVRPART *p) {
  cx->term_pgm = pgm;           // For callback routine
  cx->term_p = p;

  rl_callback_handler_install("avrdude> ", term_gotline);

  cx->term_running = 1;
  for(int n=1; cx->term_running; n++) {
    if(n%16 == 0) {             // Every 100 ms (16*6.25 us) reset bootloader watchdog timer
      if(pgm->term_keep_alive)
        pgm->term_keep_alive(pgm, NULL);
      led_set(pgm, LED_NOP);
    }
    usleep(6250);
    if(readytoread() > 0 && cx->term_running)
      rl_callback_read_char();
  }

  return pgm->flush_cache(pgm, p);
}

#endif


int terminal_mode_noninteractive(const PROGRAMMER *pgm, const AVRPART *p) {
  char *cmdbuf;
  int rc = 0;

  while((cmdbuf = terminal_get_input("avrdude> "))) {
    int rc = process_line(cmdbuf, pgm, p);
    mmt_free(cmdbuf);
    if(rc > 0)
      break;
  }

  if(rc <= 0)
    cmd_quit(pgm, p, 0, NULL);
  return pgm->flush_cache(pgm, p);
}


// Terminal shell that is called on avrdude -t
int terminal_mode(const PROGRAMMER *pgm, const AVRPART *p) {
#if defined(HAVE_LIBREADLINE)
  // GNU libreadline can also work if input is a pipe.
  // EditLine (NetBSD, MacOS) has issues with that, so only use it when
  // running interactively.
  // EditLine uses version 4.2 (0x0402).
  if (isatty(fileno(stdin)) || rl_readline_version > 0x0500)
    return terminal_mode_interactive(pgm, p);
#endif
  return terminal_mode_noninteractive(pgm, p);
}


static int cmd_include(const PROGRAMMER *pgm, const AVRPART *p, int argc, const char *argv[]) {
  int help = 0, invalid = 0, echo = 0, itemac = 1;

  for(int ai = 0; --argc > 0; ) { // Simple option parsing
    const char *q;
    if(*(q=argv[++ai]) != '-' || !q[1])
      argv[itemac++] = argv[ai];
    else {
      while(*++q) {
        switch(*q) {
        case '?':
        case 'h':
          help++;
          break;
        case 'e':
          echo++;
          break;
        default:
          if(!invalid++)
            pmsg_error("(config) invalid option %c, see usage:\n", *q);
          q = "x";
        }
      }
    }
  }
  argc = itemac;                // (arg,c argv) still valid but options have been removed

  if(argc != 2 || help || invalid) {
    msg_error(
      "Syntax: include [opts] <file>\n"
      "Function: include contents of named file as if it was typed\n"
      "Option:\n"
      "    -e echo lines as they are processed\n"
    );
    return !help || invalid? -1: 0;
  }

  int lineno = 0, rc = 0;
  const char *errstr;
  FILE *fp = fopen(argv[1], "r");
  if(fp == NULL) {
    pmsg_ext_error("(include) cannot open file %s: %s\n", argv[1], strerror(errno));
    return -1;
  }

  for(char *buffer; (buffer = str_fgets(fp, &errstr)); mmt_free(buffer)) {
    lineno++;
    if(echo) {
      term_out("# ");
      if(verbose > 0)
       term_out("%d: ", lineno);
      term_out("%s", buffer);
      lterm_out("");
    }
    if(process_line(buffer, pgm, p) < 0)
      rc = -1;
    lterm_out("");
  }
  if(errstr) {
    pmsg_error("(include) read error in file %s: %s\n", argv[1], errstr);
    return -1;
  }

  fclose(fp);
  return rc;
}


/*
 * ASCII progress bar
 *
 * A 50 character bar is gradually filled with hash marks (#) to indicate
 * progress, and completed with hyphen (-) once an error occurred:
 *
 * Reading | ##############################                     | 59% 0.41 s
 *
 * Reading | ###############################------------------- | 61% 0.42 s
 *
 * First non-NULL heading hdr starts reporting, percent=100 stops reporting;
 * etime is the wall-clock time in seconds that the task has taken so for;
 * finish can take on three values:
 *   -1 task ended in error, show the last valid percentage and fill
 *      progress bar with hyphens instead of hashes
 *    0 do not terminate progress bar with \n when finishing at 100 percent
 *    1 terminate progress bar with \n when finishing at 100 percent
 */
static void update_progress_tty(int percent, double etime, const char *hdr, int finish) {
  int i;

  setvbuf(stderr, (char *) NULL, _IONBF, 0); // Set stderr to be ubuffered

  if(hdr) {
    lmsg_info("");              // Print new line unless already done before
    cx->term_tty_last = 0;
    cx->term_tty_todo = 1;      // OK, we have a header, start reporting
    if(cx->term_header)
      mmt_free(cx->term_header);
    cx->term_header = mmt_strdup(hdr);
  }

  percent = percent > 100? 100: percent < 0? 0: percent;

  if(cx->term_tty_todo) {
    if(!cx->term_header)
      cx->term_header = mmt_strdup("report");

    int showperc = finish >= 0? percent: cx->term_tty_last;

    char hashes[51];
    memset(hashes, finish >= 0? ' ': '-', 50);
    for(i=0; i<showperc; i+=2)
      hashes[i/2] = '#';
    hashes[50] = 0;

    // Overwrite line using \r
    msg_info("\r%s | %s | %d%% %0.2f s ", cx->term_header, hashes, showperc, etime);
    if(percent == 100) {
      if(finish)
        lmsg_info("");
      cx->term_tty_todo = 0;    // Stop future reporting
    }
  }
  cx->term_tty_last = percent;

  setvbuf(stderr, (char *) NULL, _IOLBF, 0); // Set stderr to be line buffered
}

static void update_progress_no_tty(int percent, double etime, const char *hdr, int finish) {
  setvbuf(stderr, (char *) NULL, _IONBF, 0);

  percent = percent > 100? 100: percent < 0? 0: percent;

  if(hdr) {
    lmsg_info("%s | ", hdr);
    cx->term_notty_last = 0;
    cx->term_notty_todo = 1;
  }

  if(cx->term_notty_todo) {
    for(int cnt = percent/2; cnt > cx->term_notty_last/2; cnt--)
      msg_info(finish >= 0? "#": "-");

    if(percent == 100) {
      msg_info(" | %d%% %0.2fs", finish >= 0? 100: cx->term_notty_last, etime);
      if(finish)
        lmsg_info("");
      cx->term_notty_todo = 0;
    }
  }
  cx->term_notty_last = percent;

  setvbuf(stderr, (char *) NULL, _IOLBF, 0);
}

void terminal_setup_update_progress() {
  if (isatty (STDERR_FILENO))
    update_progress = update_progress_tty;
  else {
    update_progress = update_progress_no_tty;
    /* disable all buffering of stderr for compatibility with
       software that captures and redirects output to a GUI
       i.e. Programmers Notepad */
    setvbuf( stderr, NULL, _IONBF, 0 );
    setvbuf( stdout, NULL, _IONBF, 0 );
  }
}<|MERGE_RESOLUTION|>--- conflicted
+++ resolved
@@ -416,28 +416,17 @@
   }
 
   report_progress(0, 1, "Reading");
-  if (pgm->read_array != NULL) {  // if the programmer can read multiple bytes
-    int rc = pgm->read_array(pgm, p, mem, whence, toread, buf);
-    if (rc < 0) {
+  for(int j = 0; j < toread; j++) {
+    int addr = (whence + j) % maxsize;
+    int rc = pgm->read_byte_cached(pgm, p, mem, addr, &buf[j]);
+    if (rc != 0) {
       report_progress(1, -1, NULL);
       pmsg_error("(%s) error reading %s address 0x%05lx of part %s\n", cmd, mem->desc,
-        (long) whence + rc, p->desc);
+        (long) whence + j, p->desc);
       mmt_free(buf);
       return NULL;
     }
-  } else {
-    for(int j = 0; j < toread; j++) { // otherwise do byte-by-byte
-      int addr = (whence + j) % maxsize;
-      int rc = pgm->read_byte_cached(pgm, p, mem, addr, &buf[j]);
-      if (rc < 0) {
-        report_progress(1, -1, NULL);
-        pmsg_error("(%s) error reading %s address 0x%05lx of part %s\n", cmd, mem->desc,
-          (long) whence + j, p->desc);
-        mmt_free(buf);
-        return NULL;
-      }
-      report_progress(j, toread, NULL);
-    }
+    report_progress(j, toread, NULL);
   }
   report_progress(1, 1, NULL);
 
@@ -857,17 +846,10 @@
     int rc = pgm->write_byte_cached(pgm, p, mem, addr+i, buf[i]);
     if (rc == LIBAVRDUDE_SOFTFAIL) {
       pmsg_warning("(write) programmer write protects %s address 0x%04x\n", mem->desc, addr+i);
-<<<<<<< HEAD
-    } else if(rc < 0) {
-      pmsg_error("(write) error writing 0x%02x at 0x%05x, rc=%d\n", buf[i], addr+i, (int) rc);
-      if (rc == -1)
-        imsg_error("%*swrite operation not supported on memory %s\n", 8, "", mem->desc);
-=======
     } else if(rc) {
       pmsg_error("(write) error writing 0x%02x at 0x%05x (rc = %d)\n", buf[i], addr+i, (int) rc);
       // if (rc == -1)
       //  imsg_error("write operation not supported on memory %s\n", mem->desc);
->>>>>>> 0f471544
     } else if(pgm->read_byte_cached(pgm, p, mem, addr+i, &b) < 0) {
       pmsg_error("(write) readback from %s failed\n", mem->desc);
     } else {                    // Read back byte b is now set
