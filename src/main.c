/*
 * avrdude - A Downloader/Uploader for AVR device programmers
 * Copyright (C) 2000-2005 Brian S. Dean <bsd@bdmicro.com>
 * Copyright (C) Joerg Wunsch <j@uriah.heep.sax.de>
 *
 * This program is free software; you can redistribute it and/or modify
 * it under the terms of the GNU General Public License as published by
 * the Free Software Foundation; either version 2 of the License, or
 * (at your option) any later version.
 *
 * This program is distributed in the hope that it will be useful,
 * but WITHOUT ANY WARRANTY; without even the implied warranty of
 * MERCHANTABILITY or FITNESS FOR A PARTICULAR PURPOSE.  See the
 * GNU General Public License for more details.
 *
 * You should have received a copy of the GNU General Public License
 * along with this program. If not, see <http://www.gnu.org/licenses/>.
 */

/*
 * Code to program an Atmel AVR device through one of the supported
 * programmers.
 *
 * For parallel port connected programmers, the pin definitions can be
 * changed via a config file.  See the config file for instructions on
 * how to add a programmer definition.
 *
 */

/* For AVRDUDE_FULL_VERSION and possibly others */
#include <ac_cfg.h>

#include <stdio.h>
#include <stdlib.h>
#include <whereami.h>
#include <stdarg.h>
#include <errno.h>
#include <fcntl.h>
#include <limits.h>
#include <string.h>
#include <time.h>
#include <unistd.h>
#include <ctype.h>
#include <sys/types.h>
#include <sys/stat.h>
#include <sys/time.h>

#include "avrdude.h"
#include "libavrdude.h"
#include "config.h"
#include "developer_opts.h"

char * progname = "avrdude";

static const char *avrdude_message_type(int msglvl) {
  switch(msglvl) {
  case MSG_EXT_ERROR: return "OS error";
  case MSG_ERROR: return "error";
  case MSG_WARNING: return "warning";
  case MSG_INFO: return "info";
  case MSG_NOTICE: return "notice";
  case MSG_NOTICE2: return "notice2";
  case MSG_DEBUG: return "debug";
  case MSG_TRACE: return "trace";
  case MSG_TRACE2: return "trace2";
  default: return "unknown msglvl";
  }
}


/*
 * Core messaging routine for msg_xyz(), [pli]msg_xyz() and term_out()
 * See #define lines in avrdude.h of how it is normally called
 *
 * Named that way as there used to be a now gone different avrdude_message()
 */
int avrdude_message2(FILE *fp, int lno, const char *file, const char *func, int msgmode, int msglvl, const char *format, ...) {
    int rc = 0;
    va_list ap;

    static struct {             // Memorise whether last print ended at beginning of line
      FILE *fp;
      int bol;                  // Are we at the beginning of a line for this fp stream?
    } bols[5+1];                // Cater for up to 5 different FILE pointers plus one catch-all

    size_t bi = 0;              // bi is index to bols[] array
    for(bi=0; bi < sizeof bols/sizeof*bols -1; bi++) { // Note the -1, so bi is valid after loop
      if(!bols[bi].fp) {        // First free space
        bols[bi].fp = fp;       // Insert fp in first free space
        bols[bi].bol = 1;       // Assume beginning of line on first use
      }
      if(bols[bi].fp == fp)
        break;
    }

    if(msglvl <= MSG_ERROR)     // Serious error? Free progress bars (if any)
      report_progress(1, -1, NULL);

    if(msgmode & MSG2_FLUSH) {
        fflush(stdout);
        fflush(stderr);
    }

    // Reduce effective verbosity level by number of -q above one when printing to stderr
    if ((quell_progress < 2 || fp != stderr? verbose: verbose+1-quell_progress) >= msglvl) {
        if(msgmode & MSG2_LEFT_MARGIN && !bols[bi].bol) {
          fprintf(fp, "\n");
          bols[bi].bol = 1;
        }

        // Keep vertical tab at start of format string as conditional new line
        if(*format == '\v') {
          format++;
          if(!bols[bi].bol) {
            fprintf(fp, "\n");
            bols[bi].bol = 1;
          }
        }

        if(msgmode & (MSG2_PROGNAME | MSG2_TYPE)) {
          if(msgmode & MSG2_PROGNAME) {
            fprintf(fp, "%s", progname);
            bols[bi].bol = 0;
          }
          if(msgmode & MSG2_TYPE) {
            const char *mt = avrdude_message_type(msglvl);
            if(bols[bi].bol)
              fprintf(fp, "%c%s", msgmode & (MSG2_UCFIRST)? toupper(*mt & 0xff): *mt, mt+1);
            else
              fprintf(fp, " %s", mt);
            bols[bi].bol = 0;
          }
          if(verbose >= MSG_NOTICE2 && (msgmode & MSG2_FUNCTION))
            fprintf(fp, " %s()", func);
          if(verbose >= MSG_DEBUG && (msgmode & MSG2_FILELINE)) {
            const char *pr = strrchr(file, '/'); // Only print basename
#if defined (WIN32)
            if(!pr)
              pr =  strrchr(file, '\\');
#endif
            pr = pr? pr+1: file;
            fprintf(fp, " [%s:%d]", pr, lno);
          }
          fprintf(fp, ": ");
        } else if(msgmode & MSG2_INDENT1) {
          fprintf(fp, "%*s", (int) strlen(progname)+1, "");
          bols[bi].bol = 0;
        } else if(msgmode & MSG2_INDENT2) {
          fprintf(fp, "%*s", (int) strlen(progname)+2, "");
          bols[bi].bol = 0;
        }

        // Figure out whether this print will leave us at beginning of line

        // Determine required size first
        va_start(ap, format);
        rc = vsnprintf(NULL, 0, format, ap);
        va_end(ap);

        if(rc < 0)              // Some errror?
          return 0;

        rc++;                   // Accommodate terminating nul
        char *p = mmt_malloc(rc);
        va_start(ap, format);
        rc = vsnprintf(p, rc, format, ap);
        va_end(ap);

        if(rc < 0) {
          mmt_free(p);
          return 0;
        }

        if(*p) {                // Finally: print!
          if(bols[bi].bol && (msgmode & MSG2_UCFIRST))
            fprintf(fp, "%c%s", toupper(*p & 0xff), p+1);
          else
            fprintf(fp, "%s", p);
          bols[bi].bol = p[strlen(p)-1] == '\n';
        }
        mmt_free(p);
    }

    if(msgmode & MSG2_FLUSH)
        fflush(fp);

    return rc;
}


struct list_walk_cookie
{
    FILE *f;
    const char *prefix;
};


libavrdude_context *cx;         // Context pointer, eventually the only global variable

static LISTID updates = NULL;

static LISTID extended_params = NULL;

static LISTID additional_config_files = NULL;

static PROGRAMMER * pgm;

/*
 * global options
 */
int verbose;                    // Verbose output
int quell_progress;             // Quell progress report and un-verbose output
int ovsigck;                    // 1 = override sig check, 0 = don't
const char *partdesc;           // Part -p string
const char *pgmid;              // Programmer -c string

static char usr_config[PATH_MAX]; // Per-user config file

/*
 * usage message
 */
static void usage(void)
{
  char *home = getenv("HOME");
  size_t l = home? strlen(home): 0;
  char *cfg = home && str_casestarts(usr_config, home)?
     mmt_sprintf("~/%s", usr_config+l+(usr_config[l]=='/')):
     mmt_sprintf("%s", usr_config);

  msg_error(
    "Usage: %s [options]\n"
    "Options:\n"
    "  -p <partno>            Specify AVR device; -p ? lists all known parts\n"
    "  -p <wildcard>/<flags>  Run developer options for matched AVR devices,\n"
    "                         e.g., -p ATmega328P/s or /S for part definition\n"
    "  -b <baudrate>          Override RS-232 baud rate\n"
    "  -B <bitclock>          Specify bit clock period (us)\n"
    "  -C <config-file>       Specify location of configuration file\n"
    "  -C +<config-file>      Specify additional config file, can be repeated\n"
    "  -N                     Do not load %s%s\n"
    "  -c <programmer>        Specify programmer; -c ? and -c ?type list all\n"
    "  -c <wildcard>/<flags>  Run developer options for matched programmers,\n"
    "                         e.g., -c 'ur*'/s for programmer info/definition\n"
    "  -A                     Disable trailing-0xff removal for file/AVR read\n"
    "  -D                     Disable auto-erase for flash memory; implies -A\n"
    "  -i <delay>             ISP Clock Delay [in microseconds]\n"
    "  -P <port>              Connection; -P ?s or -P ?sa lists serial ones\n"
    "  -r                     Reconnect to -P port after \"touching\" it; wait\n"
    "                         400 ms for each -r; needed for some USB boards\n"
    "  -F                     Override invalid signature or initial checks\n"
    "  -e                     Perform a chip erase at the beginning\n"
    "  -O                     Perform RC oscillator calibration (see AVR053)\n"
    "  -t                     Run an interactive terminal when it is its turn\n"
    "  -T <terminal cmd line> Run terminal line when it is its turn\n"
    "  -U <memstr>:r|w|v:<filename>[:format]\n"
    "                         Carry out memory operation when it is its turn\n"
    "                         Multiple -t, -T and -U options can be specified\n"
    "  -n                     Do not write to the device whilst processing -U\n"
    "  -V                     Do not automatically verify during -U\n"
    "  -E <exitsp>[,<exitsp>] List programmer exit specifications\n"
    "  -x <extended_param>    Pass <extended_param> to programmer, see -x help\n"
    "  -v                     Verbose output; -v -v for more\n"
    "  -q                     Quell progress output; -q -q for less\n"
    "  -l logfile             Use logfile rather than stderr for diagnostics\n"
    "  -?                     Display this usage\n"
    "\navrdude version %s, https://github.com/avrdudes/avrdude\n",
    progname, strlen(cfg) < 24? "config file ": "", cfg, AVRDUDE_FULL_VERSION);

  mmt_free(cfg);
}


// Potentially shorten copy of prog description if it's the suggested mode
static void pmshorten(char *desc, const char *modes) {
  struct { const char *end, *mode; } pairs[] = {
    {" in parallel programming mode", "HVPP"},
    {" in PP mode", "HVPP"},
    {" in high-voltage serial programming mode", "HVSP"},
    {" in HVSP mode", "HVSP"},
    {" in ISP mode", "ISP"},
    {" in debugWire mode", "debugWIRE"},
    {" in AVR32 mode", "aWire"},
    {" in PDI mode", "PDI"},
    {" in UPDI mode", "UPDI"},
    {" in JTAG mode", "JTAG"},
    {" in JTAG mode", "JTAGmkI"},
    {" in JTAG mode", "XMEGAJTAG"},
    {" in JTAG mode", "AVR32JTAG"},
    {" for bootloader", "bootloader"},
  };
  size_t len = strlen(desc);

  for(size_t i=0; i<sizeof pairs/sizeof*pairs; i++) {
    size_t elen = strlen(pairs[i].end);
    if(len > elen && str_caseeq(desc+len-elen, pairs[i].end) && str_eq(modes, pairs[i].mode)) {
      desc[len-elen] = 0;
      break;
    }
  }
}

static void list_programmers(FILE *f, const char *prefix, LISTID programmers, int pm) {
  LNODEID ln1;
  LNODEID ln2;
  PROGRAMMER *pgm;
  int maxlen=0, len;

  sort_programmers(programmers);

  // Compute max length of programmer names
  for(ln1 = lfirst(programmers); ln1; ln1 = lnext(ln1)) {
    pgm = ldata(ln1);
    if(!is_programmer(pgm))
      continue;
    for(ln2=lfirst(pgm->id); ln2; ln2=lnext(ln2))
      if(!pm || !pgm->prog_modes || (pm & pgm->prog_modes)) {
        const char *id = ldata(ln2);
        if(*id == 0 || *id == '.')
          continue;
        if((len = strlen(id)) > maxlen)
          maxlen = len;
      }
  }

  for(ln1 = lfirst(programmers); ln1; ln1 = lnext(ln1)) {
    pgm = ldata(ln1);
    if(!is_programmer(pgm))
      continue;
    for(ln2=lfirst(pgm->id); ln2; ln2=lnext(ln2)) {
      // List programmer if pm or prog_modes uninitialised or if they are compatible otherwise
      if(!pm || !pgm->prog_modes || (pm & pgm->prog_modes)) {
        const char *id = ldata(ln2);
        char *desc = mmt_strdup(pgm->desc);
        const char *modes = avr_prog_modes(pm & pgm->prog_modes);

        if(pm != ~0)
          pmshorten(desc, modes);

        if(*id == 0 || *id == '.')
          continue;
        if(verbose > 0)
          fprintf(f, "%s%-*s = %-30s [%s:%d]", prefix, maxlen, id, desc, pgm->config_file, pgm->lineno);
        else
          fprintf(f, "%s%-*s = %-s", prefix, maxlen, id, desc);
        if(pm != ~0)
          fprintf(f, " via %s",  modes);
        fprintf(f, "\n");

        mmt_free(desc);
      }
    }
  }
}

static void list_programmer_types_callback(const char *name, const char *desc,
                                      void *cookie)
{
    struct list_walk_cookie *c = (struct list_walk_cookie *)cookie;
    fprintf(c->f, "%s%-16s = %-s\n", c->prefix, name, desc);
}

static void list_programmer_types(FILE * f, const char *prefix)
{
    struct list_walk_cookie c;

    c.f = f;
    c.prefix = prefix;

    walk_programmer_types(list_programmer_types_callback, &c);
}


static void list_parts(FILE *f, const char *prefix, LISTID avrparts, int pm) {
  LNODEID ln1;
  AVRPART *p;
  int maxlen=0, len;

  sort_avrparts(avrparts);

  // Compute max length of part names
  for(ln1 = lfirst(avrparts); ln1; ln1 = lnext(ln1)) {
    p = ldata(ln1);
    // List part if pm or prog_modes uninitialised or if they are compatible otherwise
    if(!pm || !p->prog_modes || (pm & p->prog_modes)) {
      if(verbose < MSG_NOTICE2 && p->id[0] == '.') // hide ids starting with '.'
        continue;
      if((len = strlen(p->id)) > maxlen)
        maxlen = len;
    }
  }

  for(ln1 = lfirst(avrparts); ln1; ln1 = lnext(ln1)) {
    p = ldata(ln1);
    // List part if pm or prog_modes uninitialised or if they are compatible otherwise
    if(!pm || !p->prog_modes || (pm & p->prog_modes)) {
      if(verbose < MSG_NOTICE2 && p->id[0] == '.') // hide ids starting with '.'
        continue;
      if(verbose > 0)
        fprintf(f, "%s%-*s = %-18s [%s:%d]", prefix, maxlen, p->id, p->desc, p->config_file, p->lineno);
      else
        fprintf(f, "%s%-*s = %s", prefix, maxlen, p->id, p->desc);
      if(pm != ~0)
        fprintf(f, " via %s", avr_prog_modes(pm & p->prog_modes));
      fprintf(f, "\n");
      if(verbose > 0)
        for(LNODEID ln = lfirst(p->variants); ln; ln = lnext(ln))
          fprintf(f, "%s%s- %s\n", prefix, prefix, (char *) ldata(ln));
    }
  }
}

static void exithook(void)
{
    if (pgm->teardown)
        pgm->teardown(pgm);
}

static void cleanup_main(void)
{
    if (updates) {
        ldestroy_cb(updates, (void(*)(void*)) free_update);
        updates = NULL;
    }
    if (extended_params) {
        ldestroy(extended_params);
        extended_params = NULL;
    }
    if (additional_config_files) {
        ldestroy(additional_config_files);
        additional_config_files = NULL;
    }

    cleanup_config();
}

static void replace_backslashes(char *s)
{
  // Replace all backslashes with forward slashes
  for (size_t i = 0; i < strlen(s); i++) {
    if (s[i] == '\\') {
      s[i] = '/';
    }
  }
}

// Return whether a part/programmer string is a developer option and if so which type
static int dev_opt(const char *str) {
  return
    !str? 0:
    str_eq(str, "*") || str_starts(str, "*/s")? 2: // Print PART DEFINITIONS comment as well
    strchr(str, '/') && !locate_part(part_list, str);
}

typedef struct {
  size_t dist;
  int common_modes;
  const char *pgmid;
  const char *desc;
} pgm_distance;

static int cmp_pgmid(const void *a, const void *b) {
   const pgm_distance *pa = a, *pb = b;

   int ret = pa->dist - pb->dist;
   if(ret)
     return ret;
   return strcmp(pa->pgmid, pb->pgmid);
}

static int suggest_programmers(const char *programmer, LISTID programmers) {
  const size_t max_distance = 64; // Don't show suggestions if they are way far out

  int nid = 0;                  // Number of possible programmer ids
  for(LNODEID ln1 = lfirst(programmers); ln1; ln1 = lnext(ln1)) {
    PROGRAMMER *pgm = ldata(ln1);
    if(is_programmer(pgm))
      for(LNODEID ln2 = lfirst(pgm->id); ln2; ln2 = lnext(ln2))
        nid++;
  }

  pgm_distance *d = mmt_malloc(nid*sizeof*d);

  // Fill d[] struct
  int idx = 0;
  AVRPART *p = locate_part(part_list, partdesc);
  for(LNODEID ln1 = lfirst(programmers); ln1; ln1 = lnext(ln1)) {
    PROGRAMMER *pgm = ldata(ln1);
    if(!is_programmer(pgm))
      continue;
    for(LNODEID ln2 = lfirst(pgm->id); ln2; ln2 = lnext(ln2)) {
      if(idx < nid) {
        d[idx].pgmid = ldata(ln2);
        d[idx].desc = pgm->desc;
        d[idx].dist = str_weighted_damerau_levenshtein(d[idx].pgmid, programmer);
        d[idx].common_modes = pgm->prog_modes & (p? p->prog_modes: ~0);
        idx++;
      }
    }
  }

  int n = 0, pgmid_maxlen = 0, comp = 0, len;
  if(nid) {                     // Sort list so programmers according to string distance
    qsort(d, nid, sizeof(*d), cmp_pgmid);
    size_t dst = d[nid > 2? 2: nid-1].dist;
    if(dst > max_distance)
      dst = max_distance;
    for(; n < nid && d[n].dist <= dst; n++)
      if(d[n].common_modes) {
        if((len = strlen(d[n].pgmid)) > pgmid_maxlen)
          pgmid_maxlen = len;
        comp++;
      }
  }
  if(comp) {
    msg_info("similar programmer name%s:\n", str_plural(comp));
    for(int i = 0; i < n; i++)
      if(d[i].common_modes)
        msg_info("  %-*s = %s\n", pgmid_maxlen, d[i].pgmid, d[i].desc);
  }
  mmt_free(d);
  return n;
}

static void programmer_not_found(const char *programmer, const PROGRAMMER *pgm, const AVRPART *pt) {
  int pmode = pt? pt->prog_modes: ~0;

  if(!programmer || !*programmer) {
    pmsg_error("no programmer has been specified on the command line or in the\n");
    imsg_error("config file(s); specify one using the -c option and try again\n");
    return;
  }

  if(str_eq(programmer, "?")) {
    lmsg_error("Valid programmers are:\n");
    list_programmers(stderr, "  ", programmers, ~0);
    msg_error("\n");
    return;
  }

  sort_programmers(programmers);

  // If there were partial matches then they were not unique: count and list them
  int pmatches = 0, maxlen = 0, len;
  for(LNODEID ln1=lfirst(programmers); ln1; ln1=lnext(ln1)) {
    PROGRAMMER *pg = ldata(ln1);
    if(is_programmer(pg) && (pg->prog_modes & pmode))
      for(LNODEID ln2=lfirst(pg->id); ln2; ln2=lnext(ln2)) {
        const char *id = (const char *) ldata(ln2);
        if(str_casestarts(id, programmer)) { // Partial initial match
          pmatches++;
          if((len = strlen(id)) > maxlen)
            maxlen = len;
        }
      }
  }
  if(pmatches) {
    pmsg_error("%s is not a unique start of a programmer name; consider:\n", programmer);
    for(LNODEID ln1=lfirst(programmers); ln1; ln1=lnext(ln1)) {
     PROGRAMMER *pg = ldata(ln1);
      if(is_programmer(pg) && (pg->prog_modes & pmode))
        for(LNODEID ln2=lfirst(pg->id); ln2; ln2=lnext(ln2)) {
          const char *id = (const char *) ldata(ln2);
          if(str_casestarts(id, programmer))
            msg_error("  %-*s = %s\n", maxlen, id, pg->desc);
      }
    }
  } else if(!pgm || !pgm->id || !lsize(pgm->id)) {
    PROGRAMMER *pg = locate_programmer(programmers, programmer);
    if(!pgm && pt && pg && !(pg->prog_modes & pmode)) {
      pmsg_error("programmer %s and part %s have no programming modes in common\n", programmer, pt->desc);
      msg_info("use -c? -p %s to see all possible programmers for %s\n", pt->desc, pt->desc);
    } else {
      pmsg_error("cannot find programmer id %s\n", programmer);
      suggest_programmers(programmer, programmers);
      msg_info("use -c? to see all possible programmers\n");
    }
  } else
    pmsg_error("programmer %s lacks %s setting\n", programmer,
      !pgm->prog_modes? "prog_modes": !pgm->initpgm? "type": "some");
}

static void part_not_found(const char *partdesc) {
  msg_error("\n");
  if(partdesc && *partdesc)
    pmsg_error("AVR part %s not found\n", partdesc);
  else
    pmsg_error("no AVR part has been specified; use -p part\n");

  msg_error("\nValid parts are:\n");
  list_parts(stderr, "  ", part_list, ~0);
  msg_error("\n");
}


#if !defined(WIN32)
// Safely concatenate dir/file into dst that has size n
static char *concatpath(char *dst, char *dir, char *file, size_t n) {
  // Dir or file empty?
  if(!dir || !*dir || !file || !*file)
    return NULL;

  size_t len = strlen(dir);

  // Insufficient space?
  if(len + (dir[len-1] != '/') + strlen(file) > n-1)
    return NULL;

  if(dst != dir)
    strcpy(dst, dir);

  if(dst[len-1] != '/')
    strcat(dst, "/");

  strcat(dst, file);

  return dst;
}
#endif


/*
 * main routine
 */
int main(int argc, char * argv [])
{
  int              rc;          /* general return code checking */
  int              exitrc;      /* exit code for main() */
  int              i;           /* general loop counter */
  int              ch;          /* options flag */
  struct avrpart * p;           /* which avr part we are programming */
  AVRMEM         * sig;         /* signature data */
  struct stat      sb;
  UPDATE         * upd;
  LNODEID        * ln;

  /* options / operating mode variables */
  int     erase;       /* 1=erase chip, 0=don't */
  int     flashread;   /* 1=flash is going to be read, 0=no flash reads */
  int     calibrate;   /* 1=calibrate RC oscillator, 0=don't */
  int     no_avrduderc; /* 1=don't load personal conf file */
  char  * port;        /* device port (/dev/xxx) */
  const char *exitspecs; /* exit specs string from command line */
  int     explicit_c;  /* 1=explicit -c on command line, 0=not specified there */
  int     explicit_e;  /* 1=explicit -e on command line, 0=not specified there */
  char    sys_config[PATH_MAX]; /* system wide config file */
  char    executable_abspath[PATH_MAX]; /* absolute path to avrdude executable */
  char    executable_dirpath[PATH_MAX]; /* absolute path to folder with executable */
  bool    executable_abspath_found = false; /* absolute path to executable found */
  bool    sys_config_found = false; /* 'avrdude.conf' file found */
  char  * e;           /* for strtod() error checking */
  const char  *errstr; /* for str_int() error checking */
  int     baudrate;    /* override default programmer baud rate */
  int     touch_1200bps; /* "touch" serial port prior to programming */
  double  bitclock;    /* Specify programmer bit clock (JTAG ICE) */
  int     ispdelay;    /* Specify the delay for ISP clock */
  int     init_ok;     /* Device initialization worked well */
  int     is_open;     /* Device open succeeded */
  int     ce_delayed;  /* Chip erase delayed */
  char  * logfile;     /* Use logfile rather than stderr for diagnostics */
  enum updateflags uflags = UF_AUTO_ERASE | UF_VERIFY; /* Flags for do_op() */

  cx = mmt_malloc(sizeof *cx);  // Allocate and initialise context structure
  (void) avr_ustimestamp();     // Base timestamps from program start

#ifdef _MSC_VER
  _set_printf_count_output(1);
#endif

  /*
   * Set line buffering for file descriptors so we see stdout and stderr
   * properly interleaved.
   */
  setvbuf(stdout, (char*)NULL, _IOLBF, 0);
  setvbuf(stderr, (char*)NULL, _IOLBF, 0);

  sys_config[0] = '\0';

  progname = strrchr(argv[0], '/');

#if defined (WIN32)
  /* take care of backslash as dir sep in W32 */
  if (!progname)
    progname = strrchr(argv[0], '\\');
#endif /* WIN32 */

  if (progname)
    progname++;
  else
    progname = argv[0];

  // Remove trailing .exe
  if(str_ends(progname, ".exe")) {
    progname = mmt_strdup(progname); // Don't write to argv[0]
    progname[strlen(progname)-4] = 0;
  }

  avrdude_conf_version = "";

  default_programmer = "";
  default_parallel   = "";
  default_serial     = "";
  default_spi        = "";
  default_baudrate   = 0;
  default_bitclock   = 0.0;
  default_linuxgpio  = "";
  allow_subshells    = 0;

  init_config();

  atexit(cleanup_main);

  updates = lcreat(NULL, 0);
  if (updates == NULL) {
    pmsg_error("cannot initialize updater list\n");
    exit(1);
  }

  extended_params = lcreat(NULL, 0);
  if (extended_params == NULL) {
    pmsg_error("cannot initialize extended parameter list\n");
    exit(1);
  }

  additional_config_files = lcreat(NULL, 0);
  if (additional_config_files == NULL) {
    pmsg_error("cannot initialize additional config files list\n");
    exit(1);
  }

  partdesc      = NULL;
  port          = NULL;
  erase         = 0;
  flashread     = 0;
  calibrate     = 0;
  no_avrduderc  = 0;
  p             = NULL;
  ovsigck       = 0;
  quell_progress = 0;
  exitspecs     = NULL;
  pgm           = NULL;
  pgmid         = "";
  explicit_c    = 0;
  explicit_e    = 0;
  verbose       = 0;
  baudrate      = 0;
  touch_1200bps = 0;
  bitclock      = 0.0;
  ispdelay      = 0;
  is_open       = 0;
  ce_delayed    = 0;
  logfile       = NULL;

  if(argc == 1) {               // No arguments?
    usage();
    return 0;
  }

   // Determine the location of personal configuration file
#if defined(WIN32)
  win_set_path(usr_config, sizeof usr_config, USER_CONF_FILE);
#else
  usr_config[0] = 0;
  if(!concatpath(usr_config, getenv("XDG_CONFIG_HOME"), XDG_USER_CONF_FILE, sizeof usr_config))
    concatpath(usr_config, getenv("HOME"), ".config/" XDG_USER_CONF_FILE, sizeof usr_config);
  if(stat(usr_config, &sb) < 0 || (sb.st_mode & S_IFREG) == 0)
    concatpath(usr_config, getenv("HOME"), USER_CONF_FILE, sizeof usr_config);
#endif


  /*
   * process command line arguments
   */
  while ((ch = getopt(argc, argv, "?Ab:B:c:C:DeE:Fi:l:nNp:OP:qrstT:U:uvVx:yY")) != -1) {

    switch (ch) {
      case 'b': /* override default programmer baud rate */
        baudrate = str_int(optarg, STR_INT32, &errstr);
        if(errstr) {
          pmsg_error("invalid baud rate %s specified: %s\n", optarg, errstr);
          exit(1);
        }
        break;

      case 'B': /* specify bit clock period */
        bitclock = strtod(optarg, &e);
        if ((e == optarg) || bitclock <= 0.0) {
          pmsg_error("invalid bit clock period %s\n", optarg);
          exit(1);
        }
        while(*e && isascii(*e & 0xff) && isspace(*e & 0xff))
          e++;
        if(*e == 0 || str_caseeq(e, "us")) // us is optional and the default
          ;
        else if(str_caseeq(e, "m") || str_caseeq(e, "mhz"))
          bitclock = 1 / bitclock;
        else if(str_caseeq(e, "k") || str_caseeq(e, "khz"))
          bitclock = 1e3 / bitclock;
        else if(str_caseeq(e, "hz"))
          bitclock = 1e6 / bitclock;
        else {
          pmsg_error("invalid bit clock unit %s\n", e);
          exit(1);
        }
        break;

      case 'i': /* specify isp clock delay */
        ispdelay = str_int(optarg, STR_INT32, &errstr);
        if(errstr || ispdelay == 0) {
          pmsg_error("invalid isp clock delay %s specified", optarg);
          if(errstr)
            msg_error(": %s\n", errstr);
          else
            msg_error("\n");
          exit(1);
        }
        break;

      case 'c': /* programmer id */
        pgmid = optarg;
        explicit_c = 1;
        break;

      case 'C': /* system wide configuration file */
        if (optarg[0] == '+') {
          ladd(additional_config_files, optarg+1);
        } else {
          strncpy(sys_config, optarg, PATH_MAX);
          sys_config[PATH_MAX-1] = 0;
        }
        break;

      case 'D': /* disable auto-erase */
        uflags &= ~UF_AUTO_ERASE;
        /* fall through */

      case 'A': /* explicit disabling of trailing-0xff removal */
        cx->avr_disableffopt = 1;
        break;

      case 'e': /* perform a chip erase */
        erase = 1;
        explicit_e = 1;
        uflags &= ~UF_AUTO_ERASE;
        break;

      case 'E':
        exitspecs = optarg;
        break;

      case 'F': /* override invalid signature check */
        ovsigck = 1;
        break;

      case 'l':
        logfile = optarg;
        break;

      case 'n':
        uflags |= UF_NOWRITE;
        break;

      case 'N':
        no_avrduderc = 1;
        break;

      case 'O': /* perform RC oscillator calibration */
        calibrate = 1;
        break;

      case 'p': /* specify AVR part */
        partdesc = optarg;
        break;

      case 'P':
        port = mmt_strdup(optarg);
        break;

      case 'q': /* Quell progress output */
        quell_progress++ ;
        break;

      case 'r' :
        touch_1200bps++;
        break;

      case 't': /* enter terminal mode */
        ladd(updates, cmd_update("interactive terminal"));
        break;

      case 's':
      case 'u':
        pmsg_error("\"safemode\" feature no longer supported\n");
        break;

      case 'T':
        ladd(updates, cmd_update(optarg));
        break;

      case 'U':
        upd = parse_op(optarg);
        if (upd == NULL) {
          pmsg_error("unable to parse update operation %s\n", optarg);
          exit(1);
        }
        ladd(updates, upd);
        break;

      case 'v':
        verbose++;
        break;

      case 'V':
        uflags &= ~UF_VERIFY;
        break;

      case 'x':
        ladd(extended_params, optarg);
        break;

      case 'y':
      case 'Y':
        pmsg_error("erase cycle counter no longer supported\n");
        break;

      case '?': /* help */
        usage();
        exit(0);
        break;

      default:
        pmsg_error("invalid option -%c\n\n", ch);
        usage();
        exit(1);
        break;
    }

  }




  if (logfile != NULL) {
    FILE *newstderr = freopen(logfile, "w", stderr);
    if (newstderr == NULL) {
      /* Help!  There's no stderr to complain to anymore now. */
      printf("Cannot create logfile %s: %s\n", logfile, strerror(errno));
      return 1;
    }
  }

  size_t ztest;
  if(1 != sscanf("42", "%zi", &ztest) || ztest != 42)
    pmsg_warning("linked C library does not conform to C99; %s may not work as expected\n", progname);

  /* search for system configuration file unless -C conffile was given */
  if (strlen(sys_config) == 0) {
    /*
     * EXECUTABLE ABSPATH
     * ------------------
     * Determine the absolute path to avrdude executable. This will be used to
     * locate the 'avrdude.conf' file later.
     */
    int executable_dirpath_len;
    int executable_abspath_len = wai_getExecutablePath(
      executable_abspath,
      PATH_MAX,
      &executable_dirpath_len
    );
    if (
        (executable_abspath_len != -1) &&
        (executable_abspath_len != 0) &&
        (executable_dirpath_len != -1) &&
        (executable_dirpath_len != 0)
        ) {
      // All requirements satisfied, executable path was found
      executable_abspath_found = true;

      // Make sure the string is null terminated
      executable_abspath[executable_abspath_len] = '\0';

      replace_backslashes(executable_abspath);

      // Define 'executable_dirpath' to be the path to the parent folder of the
      // executable.
      strcpy(executable_dirpath, executable_abspath);
      executable_dirpath[executable_dirpath_len] = '\0';

      // Debug output
      msg_trace2("executable_abspath = %s\n", executable_abspath);
      msg_trace2("executable_abspath_len = %i\n", executable_abspath_len);
      msg_trace2("executable_dirpath = %s\n", executable_dirpath);
      msg_trace2("executable_dirpath_len = %i\n", executable_dirpath_len);
    }

    /*
     * SYSTEM CONFIG
     * -------------
     * Determine the location of 'avrdude.conf'. Check in this order:
     *  1. <dirpath of executable>/../etc/avrdude.conf
     *  2. <dirpath of executable>/avrdude.conf
     *  3. CONFIG_DIR/avrdude.conf
     *
     * When found, write the result into the 'sys_config' variable.
     */
    if (executable_abspath_found) {
      // 1. Check <dirpath of executable>/../etc/avrdude.conf
      strcpy(sys_config, executable_dirpath);
      sys_config[PATH_MAX - 1] = '\0';
      i = strlen(sys_config);
      if (i && (sys_config[i - 1] != '/'))
        strcat(sys_config, "/");
      strcat(sys_config, "../etc/" SYSTEM_CONF_FILE);
      sys_config[PATH_MAX - 1] = '\0';
      if (access(sys_config, F_OK) == 0) {
        sys_config_found = true;
      }
      else {
        // 2. Check <dirpath of executable>/avrdude.conf
        strcpy(sys_config, executable_dirpath);
        sys_config[PATH_MAX - 1] = '\0';
        i = strlen(sys_config);
        if (i && (sys_config[i - 1] != '/'))
          strcat(sys_config, "/");
        strcat(sys_config, SYSTEM_CONF_FILE);
        sys_config[PATH_MAX - 1] = '\0';
        if (access(sys_config, F_OK) == 0) {
          sys_config_found = true;
        }
      }
    }
    if (!sys_config_found) {
      // 3. Check CONFIG_DIR/avrdude.conf
#if defined(WIN32)
      win_set_path(sys_config, sizeof sys_config, SYSTEM_CONF_FILE);
#else
      strcpy(sys_config, CONFIG_DIR);
      i = strlen(sys_config);
      if (i && (sys_config[i - 1] != '/'))
        strcat(sys_config, "/");
      strcat(sys_config, SYSTEM_CONF_FILE);
#endif
      if (access(sys_config, F_OK) == 0) {
        sys_config_found = true;
      }
    }
  }
  // Debug output
  msg_trace2("sys_config = %s\n", sys_config);
  msg_trace2("sys_config_found = %s\n", sys_config_found ? "true" : "false");
  msg_trace2("\n");

  if (quell_progress == 0)
    terminal_setup_update_progress();

  /*
   * Print out an identifying string so folks can tell what version
   * they are running
   */
  pmsg_notice("%s version %s\n", progname, AVRDUDE_FULL_VERSION);
  pmsg_notice("Copyright see https://github.com/avrdudes/avrdude/blob/main/AUTHORS\n\n");

  if(*sys_config) {
    char *real_sys_config = realpath(sys_config, NULL);
    if(real_sys_config) {
     pmsg_notice("system wide configuration file is %s\n", real_sys_config);
    } else
      pmsg_warning("cannot determine realpath() of config file %s: %s\n", sys_config, strerror(errno));

    rc = read_config(real_sys_config);
    if (rc) {
      pmsg_error("unable to process system wide configuration file %s\n", real_sys_config);
      exit(1);
    }
    mmt_free(real_sys_config);
  }

  if (usr_config[0] != 0 && !no_avrduderc) {
    int ok = (rc = stat(usr_config, &sb)) >= 0 && (sb.st_mode & S_IFREG);
    pmsg_notice("user configuration file %s%s%s\n", ok? "is ": "", usr_config,
      rc<0? " does not exist": !(sb.st_mode & S_IFREG)? " is not a regular file, skipping": "");

    if(ok) {
      rc = read_config(usr_config);
      if (rc) {
        pmsg_error("unable to process user configuration file %s\n", usr_config);
        exit(1);
      }
    }
  }

  if(!str_eq(avrdude_conf_version, AVRDUDE_FULL_VERSION)) {
    pmsg_warning("system wide configuration file version (%s)\n", avrdude_conf_version);
    imsg_warning("does not match Avrdude build version (%s)\n", AVRDUDE_FULL_VERSION);
  }

  if (lsize(additional_config_files) > 0) {
    LNODEID ln1;
    const char * p = NULL;

    for (ln1=lfirst(additional_config_files); ln1; ln1=lnext(ln1)) {
      p = ldata(ln1);
      pmsg_notice("additional configuration file is %s\n", p);

      rc = read_config(p);
      if (rc) {
        pmsg_error("unable to process additional configuration file %s\n", p);
        exit(1);
      }
    }
  }

  // Sort memories of all parts in canonical order
  for(LNODEID ln1 = lfirst(part_list); ln1; ln1 = lnext(ln1))
    if((p = ldata(ln1))->mem)
      lsort(p->mem, avr_mem_cmp);

  // set bitclock from configuration files unless changed by command line
  if (default_bitclock > 0 && bitclock == 0.0) {
    bitclock = default_bitclock;
  }

  if(!(pgmid && *pgmid) && *default_programmer)
    pgmid = cache_string(default_programmer);

  // Developer options to print parts and/or programmer entries of avrdude.conf
  int dev_opt_c = dev_opt(pgmid);    // -c <wildcard>/[dASsrtiBUPTIJWHQ]
  int dev_opt_p = dev_opt(partdesc); // -p <wildcard>/[cdoASsrw*tiBUPTIJWHQ]

  if(dev_opt_c || dev_opt_p) {  // See -c/h and or -p/h
    dev_output_pgm_part(dev_opt_c, pgmid, dev_opt_p, partdesc);
    exit(0);
  }

  PROGRAMMER *dry = locate_programmer(programmers, "dryrun");
  for(LNODEID ln1 = lfirst(part_list); ln1; ln1 = lnext(ln1)) {
    AVRPART *p = ldata(ln1);
    for(LNODEID ln2 = lfirst(programmers); ln2; ln2 = lnext(ln2)) {
      PROGRAMMER *pgm = ldata(ln2);
      if(!is_programmer(pgm))
        continue;
      const char *pnam = pgm->id? ldata(lfirst(pgm->id)): "???";
      int pm = pgm->prog_modes & p->prog_modes;
      if((pm & (pm-1)) && !str_eq(pnam, "dryrun") && !(dry && pgm->initpgm == dry->initpgm))
        pmsg_warning("%s and %s share multiple modes (%s)\n", pnam, p->desc, avr_prog_modes(pm));
    }
  }

  if(port) {
    if(str_eq(port, "?s")) {
      list_available_serialports(programmers);
      exit(0);
    } else if(str_eq(port, "?sa")) {
      lmsg_error("Valid serial adapters are:\n");
      list_serialadapters(stderr, "  ", programmers);
      exit(0);
    }
  }

  if(partdesc) {
    if(str_eq(partdesc, "?")) {
      if(pgmid && *pgmid && explicit_c) {
        PROGRAMMER *pgm = locate_programmer_starts_set(programmers, pgmid, &pgmid, NULL);
        if(!pgm || !is_programmer(pgm)) {
          programmer_not_found(pgmid, pgm, NULL);
          exit(1);
        }
        msg_error("\nValid parts for programmer %s are:\n", pgmid);
        list_parts(stderr, "  ", part_list, pgm->prog_modes);
      } else {
        msg_error("\nValid parts are:\n");
        list_parts(stderr, "  ", part_list, ~0);
      }
      msg_error("\n");
      exit(1);
    }
  }

  if(pgmid) {
    if(str_eq(pgmid, "?")) {
      if(partdesc && *partdesc) {
        AVRPART *p = locate_part(part_list, partdesc);
        if(!p) {
          part_not_found(partdesc);
          exit(1);
        }
        msg_error("\nValid programmers for part %s are:\n", p->desc);
        list_programmers(stderr, "  ", programmers, p->prog_modes);
      }  else {
        msg_error("\nValid programmers are:\n");
        list_programmers(stderr, "  ", programmers, ~0);
      }
      msg_error("\n");
      exit(1);
    }

    if(str_eq(pgmid, "?type")) {
      msg_error("\nValid programmer types are:\n");
      list_programmer_types(stderr, "  ");
      msg_error("\n");
      exit(1);
    }
  }

  msg_notice("\n");

  if(!pgmid || !*pgmid) {
    programmer_not_found(NULL, NULL, NULL);
    exit(1);
  }

  p = partdesc  && *partdesc? locate_part(part_list, partdesc): NULL;
  pgm = locate_programmer_starts_set(programmers, pgmid, &pgmid, p);
  if (pgm == NULL || !is_programmer(pgm)) {
    programmer_not_found(pgmid, pgm, p);
    exit(1);
  }

  if(p && !(p->prog_modes & pgm->prog_modes)) {
    pmsg_error("-c %s cannot program %s for lack of a common programming mode\n", pgmid, p->desc);
    if(!ovsigck) {
      imsg_error("use -F to override this check\n");
      exit(1);
    }
  }

  if (pgm->initpgm) {
    pgm->initpgm(pgm);
  } else {
    msg_error("\n");
    pmsg_error("cannot initialize the programmer\n\n");
    exit(1);
  }

  if (pgm->setup) {
    pgm->setup(pgm);
  }
  if (pgm->teardown) {
    atexit(exithook);
  }

  if (lsize(extended_params) > 0) {
    if (pgm->parseextparams == NULL) {
      for (LNODEID ln = lfirst(extended_params); ln; ln = lnext(ln)) {
        const char *extended_param = ldata(ln);
        if (str_eq(extended_param, "help")) {
          msg_error("%s -c %s extended options:\n", progname, pgmid);
          msg_error("  -x help  Show this help menu and exit\n");
          exit(0);
        }
        else
          pmsg_error("programmer does not support extended parameter -x %s, option ignored\n", extended_param);
      }
    } else {
      int rc = pgm->parseextparams(pgm, extended_params);
      if(rc == LIBAVRDUDE_EXIT)
        exit(0);
      if(rc < 0) {
        pmsg_error("unable to parse list of -x parameters\n");
        exit(1);
      }
    }
  }

  if (port == NULL) {
    switch (pgm->conntype)
    {
      case CONNTYPE_PARALLEL:
        port = mmt_strdup(default_parallel);
        break;

      case CONNTYPE_SERIAL:
        port = mmt_strdup(default_serial);
        break;

      case CONNTYPE_USB:
        port = mmt_strdup(DEFAULT_USB);
        break;

      case CONNTYPE_SPI:
#ifdef HAVE_LINUXSPI
        port = mmt_strdup(*default_spi? default_spi: "unknown");
#else
        port = mmt_strdup("unknown");
#endif
        break;

      case CONNTYPE_LINUXGPIO:
        port = mmt_strdup(default_linuxgpio);
        break;

      default:
        port = mmt_strdup("unknown");
        break;

    }
  }

  int is_dryrun = str_eq(pgm->type, "dryrun") || (dry && pgm->initpgm == dry->initpgm);
  if((port[0] == 0 || str_eq(port, "unknown")) && !is_dryrun) {
    msg_error("\n");
    pmsg_error("no port has been specified on the command line or in the config file;\n");
    imsg_error("specify a port using the -P option and try again\n");
    exit(1);
  }

  /*
   * Divide a serialadapter port string into tokens separated by colons.
   * There are two ways such a port string can be presented:
   *   1) -P <serialadapter>[:<sernum>]
   *   2) -P usb:<usbvid>:<usbpid>[:<sernum>]
   * In either case the serial number is optional. The USB vendor and
   * product ids are hexadecimal numbers.
   */
  bool print_ports = true;
  SERIALADAPTER *ser = NULL;
  if (pgm->conntype == CONNTYPE_SERIAL) {
    char *portdup = mmt_strdup(port);
    char *port_tok[4], *tok = portdup;
    for(int t = 0, maxt = str_starts(portdup, DEFAULT_USB ":")? 4: 2; t < 4; t++) {
      char *save = tok && t < maxt? tok: "";
      if(t < maxt-1 && tok && (tok = strchr(tok, ':')))
        *tok++ = 0;
      port_tok[t] = mmt_strdup(save);
    }
    mmt_free(portdup);

    // Use libserialport to find the actual serial port
    ser = locate_programmer(programmers, port_tok[0]);
    if (is_serialadapter(ser)) {
#ifdef HAVE_LIBSERIALPORT
      int rv = setport_from_serialadapter(&port, ser, port_tok[1]);
      if (rv == -1) {
        pmsg_warning("serial adapter %s", port_tok[0]);
        if (port_tok[1][0])
          msg_warning(" with serial number %s", port_tok[1]);
        else if (ser->usbsn && ser->usbsn[0])
          msg_warning(" with serial number %s", ser->usbsn);
        msg_warning(" not connected to host\n");
      }
      else if (rv == -2)
        print_ports = false;
      if(rv)
        ser = NULL;
#endif
    } else if(str_eq(port_tok[0], DEFAULT_USB)) {
      // Port or usb:[vid]:[pid]
      int vid, pid;
      if (sscanf(port_tok[1], "%x", &vid) > 0 && sscanf(port_tok[2], "%x", &pid) > 0) {
        int rv = setport_from_vid_pid(&port, vid, pid, port_tok[3]);
        if (rv == -1) {
          if (port_tok[3][0])
            pmsg_warning("serial adapter with USB VID %s and PID %s and serial number %s not connected\n", port_tok[1], port_tok[2], port_tok[3]);
          else
            pmsg_warning("serial adapter with USB VID %s and PID %s not connected\n", port_tok[1], port_tok[2]);
        }
        else if (rv == -2)
          print_ports = false;
      }
    }
    for (int i = 0; i < 4; i++)
      mmt_free(port_tok[i]);
    if(touch_1200bps && touch_serialport(&port, 1200, touch_1200bps) < 0)
      goto skipopen;
  }


  // Open the programmer
  if (verbose > 0) {
    if(!is_dryrun)
      pmsg_notice("using port            : %s\n", port);
    pmsg_notice("using programmer      : %s\n", pgmid);
  }

  if (baudrate && !pgm->baudrate && !default_baudrate) { // none set
      pmsg_notice("setting baud rate     : %d\n", baudrate);
      pgm->baudrate = baudrate;
  }
  else if (baudrate && ((pgm->baudrate && pgm->baudrate != baudrate)
          || (!pgm->baudrate && default_baudrate != baudrate))) {
    pmsg_notice("overriding baud rate  : %d\n", baudrate);
    pgm->baudrate = baudrate;
  }
  else if (!pgm->baudrate && default_baudrate) {
    pmsg_notice("default baud rate     : %d\n", default_baudrate);
    pgm->baudrate = default_baudrate;
  }
  else if (ser && ser->baudrate) {
    pmsg_notice("serial baud rate      : %d\n", ser->baudrate);
    pgm->baudrate = ser->baudrate;
  }
  else if (pgm->baudrate != 0)
    pmsg_notice("programmer baud rate  : %d\n", pgm->baudrate);

  if (bitclock != 0.0) {
    pmsg_notice("setting bit clk period: %.1f us\n", bitclock);
    pgm->bitclock = bitclock * 1e-6;
  }

  if (ispdelay != 0) {
    pmsg_notice("setting ISP clk delay : %3i us\n", ispdelay);
    pgm->ispdelay = ispdelay;
  }

  rc = pgm->open(pgm, port);
  if (rc < 0) {
    if(rc == LIBAVRDUDE_EXIT) {
      exitrc = 0;
      goto main_exit;
    }

    pmsg_error("unable to open port %s for programmer %s\n", port, pgmid);
skipopen:
    if (print_ports && pgm->conntype == CONNTYPE_SERIAL) {
#ifdef HAVE_LIBSERIALPORT
      list_available_serialports(programmers);
      if(touch_1200bps == 1)
        pmsg_info("alternatively, try -rr or -rrr for longer delays\n");
#endif
    }
    exitrc = 1;
    pgm->ppidata = 0; /* clear all bits at exit */
    goto main_exit;
  }
  is_open = 1;

  if (partdesc == NULL) {
    part_not_found(NULL);
    exitrc = 1;
    goto main_exit;
  }

  p = locate_part(part_list, partdesc);
  if (p == NULL) {
    part_not_found(partdesc);
    exitrc = 1;
    goto main_exit;
  }

  if (exitspecs != NULL) {
    if (pgm->parseexitspecs == NULL) {
      pmsg_warning("-E option not supported by this programmer type\n");
      exitspecs = NULL;
    } else {
      int rc = pgm->parseexitspecs(pgm, exitspecs);
      if(rc == LIBAVRDUDE_EXIT)
        exit(0);
      if(rc < 0) {
        pmsg_error("unable to parse list of -E parameters\n");
        exit(1);
      }
    }
  }

  if (avr_initmem(p) != 0) {
    msg_error("\n");
    pmsg_error("unable to initialize memories\n");
    exitrc = 1;
    goto main_exit;
  }

  if(verbose > 0) {
    if((str_eq(pgm->type, "avr910"))) {
      imsg_notice("avr910_devcode (avrdude.conf) : ");
      if(p->avr910_devcode)
        msg_notice("0x%02x\n", (uint8_t) p->avr910_devcode);
      else
        msg_notice("none\n");
    }
  }

  /*
   * Now that we know which part we are going to program, locate any -U
   * options using the default memory region, fill in the device-dependent
   * default region name ("application" for Xmega parts or "flash" otherwise)
   * and check for basic problems with memory names or file access with a
   * view to exit before programming.
   */
  int doexit = 0;
  for (ln=lfirst(updates); ln; ln=lnext(ln)) {
    upd = ldata(ln);
    if (upd->memstr == NULL && upd->cmdline == NULL) {
      const char *mtype = p->prog_modes & PM_PDI? "application": "flash";
      pmsg_notice2("defaulting memstr in -U %c:%s option to \"%s\"\n",
        (upd->op == DEVICE_READ)? 'r': (upd->op == DEVICE_WRITE)? 'w': 'v',
        upd->filename, mtype);
      upd->memstr = mmt_strdup(mtype);
    }
    rc = update_dryrun(p, upd);
    if (rc && rc != LIBAVRDUDE_SOFTFAIL)
      doexit = 1;
  }
  if(doexit) {
    exitrc = 1;
    goto main_exit;
  }

  if (calibrate) {
    /*
     * perform an RC oscillator calibration
     * as outlined in appnote AVR053
     */
    if (pgm->perform_osccal == 0) {
      pmsg_error("programmer does not support RC oscillator calibration\n");
      exitrc = 1;
    } else {
      pmsg_notice2("performing RC oscillator calibration\n");
      exitrc = pgm->perform_osccal(pgm);
    }
    if (exitrc)
      pmsg_error("RC calibration unsuccesful\n");
    else
      pmsg_notice("calibration value is now stored in EEPROM at address 0\n");

    goto main_exit;
  }

  if (verbose > 0 && quell_progress < 2) {
    avr_display(stderr, p, progbuf, verbose);
    msg_notice2("\n");
    programmer_display(pgm, progbuf);
  }

  lmsg_info("");

  exitrc = 0;

  /*
   * enable the programmer
   */
  pgm->enable(pgm, p);

  // Turn off all the status LEDs and reset LED states
  led_set(pgm, LED_BEG);

  /*
   * initialize the chip in preparation for accepting commands
   */
  init_ok = (rc = pgm->initialize(pgm, p)) >= 0;
  if (!init_ok) {
    if(rc == LIBAVRDUDE_EXIT) {
      exitrc = 0;
      goto main_exit;
    }
    pmsg_error("initialization failed  (rc = %d)\n", rc);
    if (rc == -2)
      imsg_error(" - the programmer ISP clock is too fast for the target\n");
    else
      imsg_error(" - double check the connections and try again\n");

    if(str_eq(pgm->type, "serialupdi") || str_eq(pgm->type, "SERBB"))
      imsg_error(" - use -b to set lower baud rate, e.g. -b %d\n", baudrate? baudrate/2: 57600);
    else
      imsg_error(" - use -B to set lower the bit clock frequency, e.g. -B 125kHz\n");

    if (!ovsigck) {
      imsg_error(" - use -F to override this check\n");
      exitrc = 1;
      goto main_exit;
    }
  }

  // Indicate programmer is ready
  led_set(pgm, LED_RDY);

  msg_notice("\n");
  pmsg_notice("AVR device initialized and ready to accept instructions\n");

  /*
   * Let's read the signature bytes to make sure there is at least a
   * chip on the other end that is responding correctly.  A check
   * against 0xffffff / 0x000000 should ensure that the signature bytes
   * are valid.
   */
  if(!(p->prog_modes & PM_aWire)) { // not AVR32
    int attempt = 0;
    int waittime = 10000;       /* 10 ms */

  sig_again:
    usleep(waittime);
    if (init_ok) {
      rc = avr_signature(pgm, p);
      if (rc == LIBAVRDUDE_EXIT) {
        exitrc = 0;
        goto main_exit;
      }
      if (rc != LIBAVRDUDE_SUCCESS) {
        if (rc == LIBAVRDUDE_SOFTFAIL && (p->prog_modes & PM_UPDI) && attempt < 1) {
          attempt++;
          if (pgm->read_sib) {
            // Read SIB and compare FamilyID
            char sib[AVR_SIBLEN + 1];
            pgm->read_sib(pgm, p, sib);
            pmsg_notice("System Information Block: %s\n", sib);
            if (strncmp(p->family_id, sib, AVR_FAMILYIDLEN)) {
              pmsg_warning("received FamilyID: \"%.*s\"\n", AVR_FAMILYIDLEN, sib);
              imsg_warning("expected FamilyID: \"%s\"\n", p->family_id);
            } else
              pmsg_notice("received FamilyID: \"%.*s\"\n", AVR_FAMILYIDLEN, sib);
          }
          if(erase) {
            erase = 0;
            if (uflags & UF_NOWRITE) {
              pmsg_warning("conflicting -e and -n options specified, NOT erasing chip\n");
            } else {
              pmsg_notice("trying to unlock the chip\n");
              exitrc = avr_unlock(pgm, p);
              if(exitrc)
                goto main_exit;
              goto sig_again;
            }
          }
          if (!ovsigck) {
            pmsg_error("double check chip or use -F to override this check\n");
            exitrc = 1;
            goto main_exit;
          }
        }
        pmsg_error("unable to read signature data (rc = %d)\n", rc);
        if(!ovsigck) {
          imsg_error("use -F to override this check\n");
          exitrc = 1;
          goto main_exit;
        }
      }
    }

    sig = avr_locate_signature(p);
    if (sig == NULL)
      pmsg_warning("signature memory not defined for device %s\n", p->desc);
    else {
      const char *mculist = str_ccmcunames_signature(sig->buf, pgm->prog_modes);
      if(!*mculist) {           // No matching signatures?
        if(p->prog_modes & PM_UPDI) { // UPDI parts have different(!) offsets for signature
          int k, n = 0;         // Gather list of known different signature offsets
          unsigned myoff = sig->offset, offlist[10];
          for(LNODEID ln1 = lfirst(part_list); ln1; ln1 = lnext(ln1)) {
            AVRMEM *m = avr_locate_signature(ldata(ln1));
            if(m && m->offset != myoff) {
              for(k=0; k<n; k++)
                if(m->offset == offlist[k])
                  break;
              if(k == n && k < (int) (sizeof offlist/sizeof*offlist))
                offlist[n++] = m->offset;
            }
          }
          // Now go through the list of other(!) sig offsets and try these
          for(k=0; k<n; k++) {
            sig->offset = offlist[k];
            if(avr_signature(pgm, p) >= 0)
              if(*(mculist = str_ccmcunames_signature(sig->buf, pgm->prog_modes)))
                break;
          }
          sig->offset = myoff;
        }
      }

      int ff = 1, zz = 1;
      for (i=0; i<sig->size; i++) {
        if (sig->buf[i] != 0xff)
          ff = 0;
        if (sig->buf[i] != 0x00)
          zz = 0;
      }
      bool signature_matches = sig->size >= 3 && !memcmp(sig->buf, p->signature, 3);
      int showsig = !signature_matches || ff || zz || verbose > 0;
      if(showsig)
        pmsg_info("device signature =%s", str_cchex(sig->buf, sig->size, 1));
      if(*mculist && showsig)
        msg_info(" (%s)", is_dryrun? p->desc: mculist);

      if (ff || zz) {           // All three bytes are 0xff or all three bytes are 0x00
        if (++attempt < 3) {
          waittime *= 5;
          msg_info(" (retrying)\n");
          goto sig_again;
        }
        msg_info("\n");
        pmsg_error("invalid device signature\n");
        if (!ovsigck) {
          pmsg_error("expected signature for %s is%s; double\n", p->desc, str_cchex(p->signature, 3, 1));
          imsg_error("check connections and try again, or use -F to carry on regardless\n");
          exitrc = 1;
          goto main_exit;
        }
      } else if(showsig) {
        msg_info("\n");
      }

      if (!signature_matches) {
        if (ovsigck) {
          pmsg_warning("expected signature for %s is%s\n", p->desc, str_cchex(p->signature, 3, 1));
        } else {
          pmsg_error("expected signature for %s is%s; double\n", p->desc, str_cchex(p->signature, 3, 1));
          imsg_error("check chip or use -F to carry on regardless\n");
          exitrc = 1;
          goto main_exit;
        }
      }
    }
  }

  if (uflags & UF_AUTO_ERASE) {
    if((p->prog_modes & (PM_PDI | PM_UPDI)) && pgm->page_erase && lsize(updates) > 0) {
      for(ln=lfirst(updates); ln; ln=lnext(ln)) {
        upd = ldata(ln);
        if(upd->memstr && upd->op == DEVICE_WRITE && memlist_contains_flash(upd->memstr, p)) {
          cx->avr_disableffopt = 1; // Must write full flash file including trailing 0xff
          pmsg_notice("NOT erasing chip as page erase will be used for new flash%s contents;\n",
            avr_locate_bootrow(p)? "/bootrow": "");
          imsg_notice("unprogrammed flash contents remains: use -e for an explicit chip-erase\n");
          break;
        }
      }
    } else {
      uflags &= ~UF_AUTO_ERASE;
      for(ln=lfirst(updates); ln; ln=lnext(ln)) {
        upd = ldata(ln);
        if(upd->cmdline && *str_ltrim(upd->cmdline) && str_starts("erase", str_ltrim(upd->cmdline)))
          break;                // -T erase already erases the chip: no auto-erase needed

        if(upd->cmdline || (upd->memstr &&  // Might be reading flash?
            (upd->op == DEVICE_READ || upd->op == DEVICE_VERIFY) &&
            memlist_contains_flash(upd->memstr, p)))
          flashread = 1;

        if(upd->memstr && upd->op == DEVICE_WRITE && memlist_contains_flash(upd->memstr, p)) {
<<<<<<< HEAD
          if(flashread) {
            pmsg_info("NOT auto-erasing chip as flash might need reading before writing to it\n");
          } else {
            erase = 1;
            pmsg_info("auto-erasing chip as flash memory needs programming (-U %s:w:...)\n", upd->memstr);
            imsg_notice("specify the -D option to disable this feature\n");
          }
          break;
=======
          erase = 1;
          pmsg_notice("performing a chip erase as flash memory needs programming (-U %s:w:...)\n", upd->memstr);
          imsg_notice2("specify the -D option to disable this feature\n");
>>>>>>> 1c9996b4
        }
      }
    }
  }

  if (init_ok && erase) {
    /*
     * erase the chip's flash and eeprom memories, this is required
     * before the chip can accept new programming
     */
    if (uflags & UF_NOWRITE) {
      if(explicit_e)
        pmsg_warning("conflicting -e and -n specified, NOT erasing chip\n");
      else
        pmsg_notice("-n specified, NOT erasing chip\n");
    } else {
      exitrc = avr_chip_erase(pgm, p);
      if(exitrc == LIBAVRDUDE_SOFTFAIL) {
        pmsg_notice("delaying chip erase until first -U upload to flash\n");
        ce_delayed = 1;
        exitrc = 0;
      } else if(exitrc) {
        pmsg_error("chip erase failed\n");
        goto main_exit;
      } else
        pmsg_notice("erased chip\n");
    }
  }

  if(!init_ok && !ovsigck) {    // Bail out on failed initialisation unless -F was given
    exitrc = 1;
    goto main_exit;
  }


  int wrmem = 0, terminal = 0;
  if(lsize(updates) <= 1)
    uflags |=  UF_NOHEADING;
  for (ln=lfirst(updates); ln; ln=lnext(ln)) {
    const AVRMEM *m;
    upd = ldata(ln);
    if(upd->cmdline && wrmem) { // Invalidate cache if device was written to
      wrmem = 0;
      pgm->reset_cache(pgm, p);
    } else if(!upd->cmdline) {  // Flush cache before any device memory access
      pgm->flush_cache(pgm, p);
      wrmem |= upd->op == DEVICE_WRITE;
    }
    if((uflags & UF_NOWRITE) && upd->cmdline && !terminal++)
      pmsg_warning("the terminal ignores option -n, that is, it writes to the device\n");
    rc = do_op(pgm, p, upd, uflags);
    if (rc && rc != LIBAVRDUDE_SOFTFAIL) {
      exitrc = 1;
      break;
    } else if(rc == 0 && upd->op == DEVICE_WRITE && (m = avr_locate_mem(p, upd->memstr)) && mem_is_in_flash(m))
      ce_delayed = 0;           // Redeemed chip erase promise
  }
  pgm->flush_cache(pgm, p);

  if(pgm->end_programming)
    if(pgm->end_programming(pgm, p) < 0)
      pmsg_error("could not end programming, aborting\n");

main_exit:

  // Program complete
  if (is_open) {
    // Clear rdy LED and summarise interaction in err, pgm and vfy LEDs
    led_set(pgm, LED_END);
    pgm->powerdown(pgm);
    pgm->disable(pgm);
    pgm->close(pgm);
  }

  msg_info("\n");
  pmsg_info("%s done.  Thank you.\n", progname);

  return ce_delayed? 1: exitrc;
}<|MERGE_RESOLUTION|>--- conflicted
+++ resolved
@@ -1724,20 +1724,14 @@
           flashread = 1;
 
         if(upd->memstr && upd->op == DEVICE_WRITE && memlist_contains_flash(upd->memstr, p)) {
-<<<<<<< HEAD
           if(flashread) {
             pmsg_info("NOT auto-erasing chip as flash might need reading before writing to it\n");
           } else {
             erase = 1;
-            pmsg_info("auto-erasing chip as flash memory needs programming (-U %s:w:...)\n", upd->memstr);
+            pmsg_notice("auto-erasing chip as flash memory needs programming (-U %s:w:...)\n", upd->memstr);
             imsg_notice("specify the -D option to disable this feature\n");
           }
           break;
-=======
-          erase = 1;
-          pmsg_notice("performing a chip erase as flash memory needs programming (-U %s:w:...)\n", upd->memstr);
-          imsg_notice2("specify the -D option to disable this feature\n");
->>>>>>> 1c9996b4
         }
       }
     }
