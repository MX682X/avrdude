--- conflicted
+++ resolved
@@ -355,16 +355,11 @@
     return -1;
   }
 
-<<<<<<< HEAD
 static int ser_send_ep(const union filedescriptor *fd, unsigned char ep, const unsigned char *buf, size_t buflen)
 {
   return ser_send(fd, buf, buflen);
 }
 
-=======
-  return 0;
-}
->>>>>>> ebfea9ea
 
 static int net_recv(const union filedescriptor *fd, unsigned char *buf, size_t buflen) {
   LPVOID lpMsgBuf;
