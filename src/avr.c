--- conflicted
+++ resolved
@@ -447,15 +447,8 @@
     }
   }
 
-<<<<<<< HEAD
-  for (i=0; i < mem->size; i++) {
+  for (i=0; i < (unsigned long) mem->size; i++) {
     if (vmem == NULL || (vmem->tags[i] & TAG_ALLOCATED) != 0) {
-=======
-  for (i=0; i < (unsigned long) mem->size; i++) {
-    if (vmem == NULL ||
-	(vmem->tags[i] & TAG_ALLOCATED) != 0)
-    {
->>>>>>> 2cecf66a
       rc = pgm->read_byte(pgm, p, mem, i, mem->buf + i);
       if (rc != LIBAVRDUDE_SUCCESS) {
         pmsg_error("unable to read byte at address 0x%04lx\n", i);
